--- conflicted
+++ resolved
@@ -47,21 +47,10 @@
 public:
   static constexpr auto config_prefix = "mgr.";
 
-<<<<<<< HEAD
   PyModules(DaemonStateIndex &ds, ClusterState &cs, MonClient &mc,
             Finisher &f);
 
   ~PyModules();
-=======
-  PyModules(DaemonStateIndex &ds, ClusterState &cs,
-            MonClient &mc, Objecter &objecter_, Client &client_,
-            Finisher &f)
-    : daemon_state(ds), cluster_state(cs), monc(mc),
-      objecter(objecter_), client(client_), finisher(f),
-      lock("PyModules")
-  {
-  }
->>>>>>> c4814f63
 
   // FIXME: wrap for send_command?
   MonClient &get_monc() {return monc;}
