
// -*- mode:C++; tab-width:8; c-basic-offset:2; indent-tabs-mode:t -*-
// vim: ts=8 sw=2 smarttab

#include "include/compat.h"
#include <errno.h>
#include <stdlib.h>
#include <sys/types.h>
#include <boost/algorithm/string.hpp>

#include <boost/format.hpp>
#include <boost/optional.hpp>
#include <boost/utility/in_place_factory.hpp>

#include "common/ceph_json.h"
#include "common/utf8.h"

#include "common/errno.h"
#include "common/Formatter.h"
#include "common/Throttle.h"
#include "common/Finisher.h"

#include "rgw_rados.h"
#include "rgw_cache.h"
#include "rgw_acl.h"
#include "rgw_acl_s3.h" /* for dumping s3policy in debug log */
#include "rgw_metadata.h"
#include "rgw_bucket.h"
#include "rgw_rest_conn.h"
#include "rgw_cr_rados.h"
#include "rgw_cr_rest.h"

#include "cls/rgw/cls_rgw_ops.h"
#include "cls/rgw/cls_rgw_types.h"
#include "cls/rgw/cls_rgw_client.h"
#include "cls/rgw/cls_rgw_const.h"
#include "cls/refcount/cls_refcount_client.h"
#include "cls/version/cls_version_client.h"
#include "cls/log/cls_log_client.h"
#include "cls/statelog/cls_statelog_client.h"
#include "cls/timeindex/cls_timeindex_client.h"
#include "cls/lock/cls_lock_client.h"
#include "cls/user/cls_user_client.h"
#include "osd/osd_types.h"

#include "rgw_tools.h"
#include "rgw_coroutine.h"
#include "rgw_compression.h"

#undef fork // fails to compile RGWPeriod::fork() below

#include "common/Clock.h"

#include "include/rados/librados.hpp"
using namespace librados;

#include <string>
#include <iostream>
#include <vector>
#include <atomic>
#include <list>
#include <map>
#include "include/random.h"

#include "rgw_log.h"

#include "rgw_gc.h"
#include "rgw_lc.h"

#include "rgw_object_expirer_core.h"
#include "rgw_sync.h"
#include "rgw_sync_trace.h"
#include "rgw_data_sync.h"
#include "rgw_realm_watcher.h"
#include "rgw_reshard.h"

#include "compressor/Compressor.h"

#define dout_context g_ceph_context
#define dout_subsys ceph_subsys_rgw


static string notify_oid_prefix = "notify";
static string *notify_oids = NULL;
static string shadow_ns = "shadow";
static string dir_oid_prefix = ".dir.";
static string default_storage_pool_suffix = "rgw.buckets.data";
static string default_bucket_index_pool_suffix = "rgw.buckets.index";
static string default_storage_extra_pool_suffix = "rgw.buckets.non-ec";
static string avail_pools = ".pools.avail";

static string zone_info_oid_prefix = "zone_info.";
static string zone_names_oid_prefix = "zone_names.";
static string region_info_oid_prefix = "region_info.";
static string zone_group_info_oid_prefix = "zonegroup_info.";
static string realm_names_oid_prefix = "realms_names.";
static string realm_info_oid_prefix = "realms.";
static string default_region_info_oid = "default.region";
static string default_zone_group_info_oid = "default.zonegroup";
static string period_info_oid_prefix = "periods.";
static string period_latest_epoch_info_oid = ".latest_epoch";
static string region_map_oid = "region_map";
static string zonegroup_map_oid = "zonegroup_map";
static string log_lock_name = "rgw_log_lock";
static string default_realm_info_oid = "default.realm";
const string default_zonegroup_name = "default";
const string default_zone_name = "default";
static string zonegroup_names_oid_prefix = "zonegroups_names.";
static RGWObjCategory main_category = RGW_OBJ_CATEGORY_MAIN;
#define RGW_USAGE_OBJ_PREFIX "usage."
#define FIRST_EPOCH 1
static string RGW_DEFAULT_ZONE_ROOT_POOL = "rgw.root";
static string RGW_DEFAULT_ZONEGROUP_ROOT_POOL = "rgw.root";
static string RGW_DEFAULT_REALM_ROOT_POOL = "rgw.root";
static string RGW_DEFAULT_PERIOD_ROOT_POOL = "rgw.root";

#define RGW_STATELOG_OBJ_PREFIX "statelog."

#define dout_subsys ceph_subsys_rgw


static bool rgw_get_obj_data_pool(const RGWZoneGroup& zonegroup, const RGWZoneParams& zone_params,
                                  const string& placement_id, const rgw_obj& obj, rgw_pool *pool)
{
  if (!zone_params.get_head_data_pool(placement_id, obj, pool)) {
    RGWZonePlacementInfo placement;
    if (!zone_params.get_placement(zonegroup.default_placement, &placement)) {
      return false;
    }

    if (!obj.in_extra_data) {
      *pool = placement.data_pool;
    } else {
      *pool = placement.get_data_extra_pool();
    }
  }

  return true;
}

static bool rgw_obj_to_raw(const RGWZoneGroup& zonegroup, const RGWZoneParams& zone_params,
                           const string& placement_id, const rgw_obj& obj, rgw_raw_obj *raw_obj)
{
  get_obj_bucket_and_oid_loc(obj, raw_obj->oid, raw_obj->loc);

  return rgw_get_obj_data_pool(zonegroup, zone_params, placement_id, obj, &raw_obj->pool);
}

rgw_raw_obj rgw_obj_select::get_raw_obj(const RGWZoneGroup& zonegroup, const RGWZoneParams& zone_params) const
{
  if (!is_raw) {
    rgw_raw_obj r;
    rgw_obj_to_raw(zonegroup, zone_params, placement_rule, obj, &r);
    return r;
  }
  return raw_obj;
}

rgw_raw_obj rgw_obj_select::get_raw_obj(RGWRados *store) const
{
  if (!is_raw) {
    rgw_raw_obj r;
    store->obj_to_raw(placement_rule, obj, &r);
    return r;
  }
  return raw_obj;
}

int rgw_init_ioctx(librados::Rados *rados, const rgw_pool& pool, IoCtx& ioctx, bool create)
{
  int r = rados->ioctx_create(pool.name.c_str(), ioctx);
  if (r == -ENOENT && create) {
    r = rados->pool_create(pool.name.c_str());
    if (r < 0 && r != -EEXIST) {
      return r;
    }

    r = rados->ioctx_create(pool.name.c_str(), ioctx);
    if (r < 0) {
      return r;
    }

    r = ioctx.application_enable(pg_pool_t::APPLICATION_NAME_RGW, false);
    if (r < 0 && r != -EOPNOTSUPP) {
      return r;
    }
  } else if (r < 0) {
    return r;
  }
  if (!pool.ns.empty()) {
    ioctx.set_namespace(pool.ns);
  }
  return 0;
}

template<>
void RGWObjectCtxImpl<rgw_obj, RGWObjState>::invalidate(rgw_obj& obj) {
  RWLock::WLocker wl(lock);
  auto iter = objs_state.find(obj);
  if (iter == objs_state.end()) {
    return;
  }
  bool is_atomic = iter->second.is_atomic;
  bool prefetch_data = iter->second.prefetch_data;

  objs_state.erase(iter);

  if (is_atomic || prefetch_data) {
    auto& s = objs_state[obj];
    s.is_atomic = is_atomic;
    s.prefetch_data = prefetch_data;
  }
}

template<>
void RGWObjectCtxImpl<rgw_raw_obj, RGWRawObjState>::invalidate(rgw_raw_obj& obj) {
  RWLock::WLocker wl(lock);
  auto iter = objs_state.find(obj);
  if (iter == objs_state.end()) {
    return;
  }

  objs_state.erase(iter);
}

void RGWDefaultZoneGroupInfo::dump(Formatter *f) const {
  encode_json("default_zonegroup", default_zonegroup, f);
}

void RGWDefaultZoneGroupInfo::decode_json(JSONObj *obj) {

  JSONDecoder::decode_json("default_zonegroup", default_zonegroup, obj);
  /* backward compatability with region */
  if (default_zonegroup.empty()) {
    JSONDecoder::decode_json("default_region", default_zonegroup, obj);
  }
}

rgw_pool RGWZoneGroup::get_pool(CephContext *cct_)
{
  if (cct_->_conf->rgw_zonegroup_root_pool.empty()) {
    return rgw_pool(RGW_DEFAULT_ZONEGROUP_ROOT_POOL);
  }

  return rgw_pool(cct_->_conf->rgw_zonegroup_root_pool);
}

int RGWZoneGroup::create_default(bool old_format)
{
  name = default_zonegroup_name;
  is_master = true;

  RGWZoneGroupPlacementTarget placement_target;
  placement_target.name = "default-placement";
  placement_targets[placement_target.name] = placement_target;
  default_placement = "default-placement";

  RGWZoneParams zone_params(default_zone_name);

  int r = zone_params.init(cct, store, false);
  if (r < 0) {
    ldout(cct, 0) << "create_default: error initializing zone params: " << cpp_strerror(-r) << dendl;
    return r;
  }

  r = zone_params.create_default();
  if (r < 0 && r != -EEXIST) {
    ldout(cct, 0) << "create_default: error in create_default  zone params: " << cpp_strerror(-r) << dendl;
    return r;
  } else if (r == -EEXIST) {
    ldout(cct, 10) << "zone_params::create_default() returned -EEXIST, we raced with another default zone_params creation" << dendl;
    zone_params.clear_id();
    r = zone_params.init(cct, store);
    if (r < 0) {
      ldout(cct, 0) << "create_default: error in init existing zone params: " << cpp_strerror(-r) << dendl;
      return r;
    }
    ldout(cct, 20) << "zone_params::create_default() " << zone_params.get_name() << " id " << zone_params.get_id()
		   << dendl;
  }
  
  RGWZone& default_zone = zones[zone_params.get_id()];
  default_zone.name = zone_params.get_name();
  default_zone.id = zone_params.get_id();
  master_zone = default_zone.id;
  
  r = create();
  if (r < 0 && r != -EEXIST) {
    ldout(cct, 0) << "error storing zone group info: " << cpp_strerror(-r) << dendl;
    return r;
  }

  if (r == -EEXIST) {
    ldout(cct, 10) << "create_default() returned -EEXIST, we raced with another zonegroup creation" << dendl;
    id.clear();
    r = init(cct, store);
    if (r < 0) {
      return r;
    }
  }

  if (old_format) {
    name = id;
  }

  post_process_params();

  return 0;
}

const string RGWZoneGroup::get_default_oid(bool old_region_format)
{
  if (old_region_format) {
    if (cct->_conf->rgw_default_region_info_oid.empty()) {
      return default_region_info_oid;
    }
    return cct->_conf->rgw_default_region_info_oid;
  }

  string default_oid = cct->_conf->rgw_default_zonegroup_info_oid;

  if (cct->_conf->rgw_default_zonegroup_info_oid.empty()) {
    default_oid = default_zone_group_info_oid;
  }

  default_oid += "." + realm_id;

  return default_oid;
}

const string& RGWZoneGroup::get_info_oid_prefix(bool old_region_format)
{
  if (old_region_format) {
    return region_info_oid_prefix;
  }
  return zone_group_info_oid_prefix;
}

const string& RGWZoneGroup::get_names_oid_prefix()
{
  return zonegroup_names_oid_prefix;
}

const string& RGWZoneGroup::get_predefined_name(CephContext *cct) {
  return cct->_conf->rgw_zonegroup;
}

int RGWZoneGroup::equals(const string& other_zonegroup) const
{
  if (is_master && other_zonegroup.empty())
    return true;

  return (id  == other_zonegroup);
}

int RGWZoneGroup::add_zone(const RGWZoneParams& zone_params, bool *is_master, bool *read_only,
                           const list<string>& endpoints, const string *ptier_type,
                           bool *psync_from_all, list<string>& sync_from, list<string>& sync_from_rm,
                           string *predirect_zone)
{
  auto& zone_id = zone_params.get_id();
  auto& zone_name = zone_params.get_name();

  // check for duplicate zone name on insert
  if (!zones.count(zone_id)) {
    for (const auto& zone : zones) {
      if (zone.second.name == zone_name) {
        ldout(cct, 0) << "ERROR: found existing zone name " << zone_name
            << " (" << zone.first << ") in zonegroup " << get_name() << dendl;
        return -EEXIST;
      }
    }
  }

  if (is_master) {
    if (*is_master) {
      if (!master_zone.empty() && master_zone != zone_id) {
        ldout(cct, 0) << "NOTICE: overriding master zone: " << master_zone << dendl;
      }
      master_zone = zone_id;
    } else if (master_zone == zone_id) {
      master_zone.clear();
    }
  }

  RGWZone& zone = zones[zone_id];
  zone.name = zone_name;
  zone.id = zone_id;
  if (!endpoints.empty()) {
    zone.endpoints = endpoints;
  }
  if (read_only) {
    zone.read_only = *read_only;
  }
  if (ptier_type) {
    zone.tier_type = *ptier_type;
    if (!store->get_sync_modules_manager()->get_module(*ptier_type, nullptr)) {
      ldout(cct, 0) << "ERROR: could not found sync module: " << *ptier_type 
                    << ",  valid sync modules: " 
                    << store->get_sync_modules_manager()->get_registered_module_names()
                    << dendl;
      return -ENOENT;
    }
  }

  if (psync_from_all) {
    zone.sync_from_all = *psync_from_all;
  }

  if (predirect_zone) {
    zone.redirect_zone = *predirect_zone;
  }

  for (auto add : sync_from) {
    zone.sync_from.insert(add);
  }

  for (auto rm : sync_from_rm) {
    zone.sync_from.erase(rm);
  }

  post_process_params();

  return update();
}


int RGWZoneGroup::rename_zone(const RGWZoneParams& zone_params)
{ 
  RGWZone& zone = zones[zone_params.get_id()];
  zone.name = zone_params.get_name();
  
  return update();
}

void RGWZoneGroup::post_process_params()
{
  bool log_data = zones.size() > 1;

  if (master_zone.empty()) {
    map<string, RGWZone>::iterator iter = zones.begin();
    if (iter != zones.end()) {
      master_zone = iter->first;
    }
  }
  
  for (map<string, RGWZone>::iterator iter = zones.begin(); iter != zones.end(); ++iter) {
    RGWZone& zone = iter->second;
    zone.log_data = log_data;

    RGWZoneParams zone_params(zone.id, zone.name);
    int ret = zone_params.init(cct, store);
    if (ret < 0) {
      ldout(cct, 0) << "WARNING: could not read zone params for zone id=" << zone.id << " name=" << zone.name << dendl;
      continue;
    }

    for (map<string, RGWZonePlacementInfo>::iterator iter = zone_params.placement_pools.begin(); 
         iter != zone_params.placement_pools.end(); ++iter) {
      const string& placement_name = iter->first;
      if (placement_targets.find(placement_name) == placement_targets.end()) {
        RGWZoneGroupPlacementTarget placement_target;
        placement_target.name = placement_name;
        placement_targets[placement_name] = placement_target;
      }
    }
  }

  if (default_placement.empty() && !placement_targets.empty()) {
    default_placement = placement_targets.begin()->first;
  }
}

int RGWZoneGroup::remove_zone(const std::string& zone_id)
{
  map<string, RGWZone>::iterator iter = zones.find(zone_id);
  if (iter == zones.end()) {
    ldout(cct, 0) << "zone id " << zone_id << " is not a part of zonegroup "
        << name << dendl;
    return -ENOENT;
  }

  zones.erase(iter);

  post_process_params();

  return update();
}

int RGWZoneGroup::read_default_id(string& default_id, bool old_format)
{
  if (realm_id.empty()) {
    /* try using default realm */
    RGWRealm realm;
    int ret = realm.init(cct, store);
    // no default realm exist
    if (ret < 0) {
      return read_id(default_zonegroup_name, default_id);
    }
    realm_id = realm.get_id();
  }

  return RGWSystemMetaObj::read_default_id(default_id, old_format);
}

int RGWZoneGroup::set_as_default(bool exclusive)
{
  if (realm_id.empty()) {
    /* try using default realm */
    RGWRealm realm;
    int ret = realm.init(cct, store);
    if (ret < 0) {
      ldout(cct, 10) << "could not read realm id: " << cpp_strerror(-ret) << dendl;
      return -EINVAL;
    }
    realm_id = realm.get_id();
  }

  return RGWSystemMetaObj::set_as_default(exclusive);
}

int RGWSystemMetaObj::init(CephContext *_cct, RGWRados *_store, bool setup_obj, bool old_format)
{
  cct = _cct;
  store = _store;

  if (!setup_obj)
    return 0;

  if (old_format && id.empty()) {
    id = name;
  }

  if (id.empty()) {
    int r;
    if (name.empty()) {
      name = get_predefined_name(cct);
    }
    if (name.empty()) {
      r = use_default(old_format);
      if (r < 0) {
	return r;
      }
    } else if (!old_format) {
      r = read_id(name, id);
      if (r < 0) {
        if (r != -ENOENT) {
          ldout(cct, 0) << "error in read_id for object name: " << name << " : " << cpp_strerror(-r) << dendl;
        }
        return r;
      }
    }
  }

  return read_info(id, old_format);
}

int RGWSystemMetaObj::read_default(RGWDefaultSystemMetaObjInfo& default_info, const string& oid)
{
  using ceph::decode;
  auto pool = get_pool(cct);
  bufferlist bl;
  RGWObjectCtx obj_ctx(store);
  int ret = rgw_get_system_obj(store, obj_ctx, pool, oid, bl, NULL, NULL);
  if (ret < 0)
    return ret;

  try {
    bufferlist::iterator iter = bl.begin();
    decode(default_info, iter);
  } catch (buffer::error& err) {
    ldout(cct, 0) << "error decoding data from " << pool << ":" << oid << dendl;
    return -EIO;
  }

  return 0;
}

int RGWSystemMetaObj::read_default_id(string& default_id, bool old_format)
{
  RGWDefaultSystemMetaObjInfo default_info;

  int ret = read_default(default_info, get_default_oid(old_format));
  if (ret < 0) {
    return ret;
  }

  default_id = default_info.default_id;

  return 0;
}

int RGWSystemMetaObj::use_default(bool old_format)
{
  return read_default_id(id, old_format);
}

int RGWSystemMetaObj::set_as_default(bool exclusive)
{
  using ceph::encode;
  string oid  = get_default_oid();

  rgw_pool pool(get_pool(cct));
  bufferlist bl;

  RGWDefaultSystemMetaObjInfo default_info;
  default_info.default_id = id;

  encode(default_info, bl);

  int ret = rgw_put_system_obj(store, pool, oid, bl,
                               exclusive, NULL, real_time(), NULL);
  if (ret < 0)
    return ret;

  return 0;
}

int RGWSystemMetaObj::read_id(const string& obj_name, string& object_id)
{
  using ceph::decode;
  rgw_pool pool(get_pool(cct));
  bufferlist bl;

  string oid = get_names_oid_prefix() + obj_name;

  RGWObjectCtx obj_ctx(store);
  int ret = rgw_get_system_obj(store, obj_ctx, pool, oid, bl, NULL, NULL);
  if (ret < 0) {
    return ret;
  }

  RGWNameToId nameToId;
  try {
    bufferlist::iterator iter = bl.begin();
    decode(nameToId, iter);
  } catch (buffer::error& err) {
    ldout(cct, 0) << "ERROR: failed to decode obj from " << pool << ":" << oid << dendl;
    return -EIO;
  }
  object_id = nameToId.obj_id;
  return 0;
}

int RGWSystemMetaObj::delete_obj(bool old_format)
{
  rgw_pool pool(get_pool(cct));

  /* check to see if obj is the default */
  RGWDefaultSystemMetaObjInfo default_info;
  int ret = read_default(default_info, get_default_oid(old_format));
  if (ret < 0 && ret != -ENOENT)
    return ret;
  if (default_info.default_id == id || (old_format && default_info.default_id == name)) {
    string oid = get_default_oid(old_format);
    rgw_raw_obj default_named_obj(pool, oid);
    ret = store->delete_system_obj(default_named_obj);
    if (ret < 0) {
      ldout(cct, 0) << "Error delete default obj name  " << name << ": " << cpp_strerror(-ret) << dendl;
      return ret;
    }
  }
  if (!old_format) {
    string oid  = get_names_oid_prefix() + name;
    rgw_raw_obj object_name(pool, oid);
    ret = store->delete_system_obj(object_name);
    if (ret < 0) {
      ldout(cct, 0) << "Error delete obj name  " << name << ": " << cpp_strerror(-ret) << dendl;
      return ret;
    }
  }

  string oid = get_info_oid_prefix(old_format);
  if (old_format) {
    oid += name;
  } else {
    oid += id;
  }

  rgw_raw_obj object_id(pool, oid);
  ret = store->delete_system_obj(object_id);
  if (ret < 0) {
    ldout(cct, 0) << "Error delete object id " << id << ": " << cpp_strerror(-ret) << dendl;
  }

  return ret;
}

int RGWSystemMetaObj::store_name(bool exclusive)
{
  rgw_pool pool(get_pool(cct));
  string oid = get_names_oid_prefix() + name;

  RGWNameToId nameToId;
  nameToId.obj_id = id;

  bufferlist bl;
<<<<<<< HEAD
  ::encode(nameToId, bl);
  return rgw_put_system_obj(store, pool, oid, bl, exclusive, NULL, real_time(), NULL);
=======
  using ceph::encode;
  encode(nameToId, bl);
  return  rgw_put_system_obj(store, pool, oid, bl.c_str(), bl.length(), exclusive, NULL, real_time(), NULL);
>>>>>>> 03fe7d8c
}

int RGWSystemMetaObj::rename(const string& new_name)
{
  string new_id;
  int ret = read_id(new_name, new_id);
  if (!ret) {
    return -EEXIST;
  }
  if (ret < 0 && ret != -ENOENT) {
    ldout(cct, 0) << "Error read_id " << new_name << ": " << cpp_strerror(-ret) << dendl;
    return ret;
  }
  string old_name = name;
  name = new_name;
  ret = update();
  if (ret < 0) {
    ldout(cct, 0) << "Error storing new obj info " << new_name << ": " << cpp_strerror(-ret) << dendl;
    return ret;
  }
  ret = store_name(true);
  if (ret < 0) {
    ldout(cct, 0) << "Error storing new name " << new_name << ": " << cpp_strerror(-ret) << dendl;
    return ret;
  }
  /* delete old name */
  rgw_pool pool(get_pool(cct));
  string oid = get_names_oid_prefix() + old_name;
  rgw_raw_obj old_name_obj(pool, oid);
  ret = store->delete_system_obj(old_name_obj);
  if (ret < 0) {
    ldout(cct, 0) << "Error delete old obj name  " << old_name << ": " << cpp_strerror(-ret) << dendl;
    return ret;
  }

  return ret;
}

int RGWSystemMetaObj::read_info(const string& obj_id, bool old_format)
{
  rgw_pool pool(get_pool(cct));

  bufferlist bl;

  string oid = get_info_oid_prefix(old_format) + obj_id;

  RGWObjectCtx obj_ctx(store);
  int ret = rgw_get_system_obj(store, obj_ctx, pool, oid, bl, NULL, NULL);
  if (ret < 0) {
    ldout(cct, 0) << "failed reading obj info from " << pool << ":" << oid << ": " << cpp_strerror(-ret) << dendl;
    return ret;
  }
  using ceph::decode;

  try {
    bufferlist::iterator iter = bl.begin();
    decode(*this, iter);
  } catch (buffer::error& err) {
    ldout(cct, 0) << "ERROR: failed to decode obj from " << pool << ":" << oid << dendl;
    return -EIO;
  }

  return 0;
}

int RGWSystemMetaObj::read()
{
  int ret = read_id(name, id);
  if (ret < 0) {
    return ret;
  }

  return read_info(id);
}

int RGWSystemMetaObj::create(bool exclusive)
{
  int ret;
  
  /* check to see the name is not used */
  ret = read_id(name, id);
  if (exclusive && ret == 0) {
    ldout(cct, 10) << "ERROR: name " << name << " already in use for obj id " << id << dendl;
    return -EEXIST;
  } else if ( ret < 0 && ret != -ENOENT) {
    ldout(cct, 0) << "failed reading obj id  " << id << ": " << cpp_strerror(-ret) << dendl;
    return ret;
  }

  if (id.empty()) {
    /* create unique id */
    uuid_d new_uuid;
    char uuid_str[37];
    new_uuid.generate_random();
    new_uuid.print(uuid_str);
    id = uuid_str;
  }

  ret = store_info(exclusive);
  if (ret < 0) {
    ldout(cct, 0) << "ERROR:  storing info for " << id << ": " << cpp_strerror(-ret) << dendl;
    return ret;
  }

  return store_name(exclusive);
}

int RGWSystemMetaObj::store_info(bool exclusive)
{
  rgw_pool pool(get_pool(cct));

  string oid = get_info_oid_prefix() + id;

  bufferlist bl;
<<<<<<< HEAD
  ::encode(*this, bl);
  return rgw_put_system_obj(store, pool, oid, bl, exclusive, NULL, real_time(), NULL);
=======
  using ceph::encode;
  encode(*this, bl);
  return  rgw_put_system_obj(store, pool, oid, bl.c_str(), bl.length(), exclusive, NULL, real_time(), NULL);
>>>>>>> 03fe7d8c
}

int RGWSystemMetaObj::write(bool exclusive)
{
  int ret = store_info(exclusive);
  if (ret < 0) {
    ldout(cct, 20) << __func__ << "(): store_info() returned ret=" << ret << dendl;
    return ret;
  }
  ret = store_name(exclusive);
  if (ret < 0) {
    ldout(cct, 20) << __func__ << "(): store_name() returned ret=" << ret << dendl;
    return ret;
  }
  return 0;
}


const string& RGWRealm::get_predefined_name(CephContext *cct) {
  return cct->_conf->rgw_realm;
}

int RGWRealm::create(bool exclusive)
{
  int ret = RGWSystemMetaObj::create(exclusive);
  if (ret < 0) {
    ldout(cct, 0) << "ERROR creating new realm object " << name << ": " << cpp_strerror(-ret) << dendl;
    return ret;
  }
  // create the control object for watch/notify
  ret = create_control(exclusive);
  if (ret < 0) {
    ldout(cct, 0) << "ERROR creating control for new realm " << name << ": " << cpp_strerror(-ret) << dendl;
    return ret;
  }
  RGWPeriod period;
  if (current_period.empty()) {
    /* create new period for the realm */
    ret = period.init(cct, store, id, name, false);
    if (ret < 0 ) {
      return ret;
    }
    ret = period.create(true);
    if (ret < 0) {
      ldout(cct, 0) << "ERROR: creating new period for realm " << name << ": " << cpp_strerror(-ret) << dendl;
      return ret;
    }
  } else {
    period = RGWPeriod(current_period, 0);
    int ret = period.init(cct, store, id, name);
    if (ret < 0) {
      ldout(cct, 0) << "ERROR: failed to init period " << current_period << dendl;
      return ret;
    }
  }
  ret = set_current_period(period);
  if (ret < 0) {
    ldout(cct, 0) << "ERROR: failed set current period " << current_period << dendl;
    return ret;
  }
  // try to set as default. may race with another create, so pass exclusive=true
  // so we don't override an existing default
  ret = set_as_default(true);
  if (ret < 0 && ret != -EEXIST) {
    ldout(cct, 0) << "WARNING: failed to set realm as default realm, ret=" << ret << dendl;
  }

  return 0;
}

int RGWRealm::delete_obj()
{
  int ret = RGWSystemMetaObj::delete_obj();
  if (ret < 0) {
    return ret;
  }
  return delete_control();
}

int RGWRealm::create_control(bool exclusive)
{
  auto pool = rgw_pool{get_pool(cct)};
  auto oid = get_control_oid();
  bufferlist bl;
  return rgw_put_system_obj(store, pool, oid, bl, exclusive,
                            nullptr, real_time(), nullptr);
}

int RGWRealm::delete_control()
{
  auto pool = rgw_pool{get_pool(cct)};
  auto obj = rgw_raw_obj{pool, get_control_oid()};
  return store->delete_system_obj(obj);
}

rgw_pool RGWRealm::get_pool(CephContext *cct)
{
  if (cct->_conf->rgw_realm_root_pool.empty()) {
    return rgw_pool(RGW_DEFAULT_REALM_ROOT_POOL);
  }
  return rgw_pool(cct->_conf->rgw_realm_root_pool);
}

const string RGWRealm::get_default_oid(bool old_format)
{
  if (cct->_conf->rgw_default_realm_info_oid.empty()) {
    return default_realm_info_oid;
  }
  return cct->_conf->rgw_default_realm_info_oid;
}

const string& RGWRealm::get_names_oid_prefix()
{
  return realm_names_oid_prefix;
}

const string& RGWRealm::get_info_oid_prefix(bool old_format)
{
  return realm_info_oid_prefix;
}

int RGWRealm::set_current_period(RGWPeriod& period)
{
  // update realm epoch to match the period's
  if (epoch > period.get_realm_epoch()) {
    ldout(cct, 0) << "ERROR: set_current_period with old realm epoch "
        << period.get_realm_epoch() << ", current epoch=" << epoch << dendl;
    return -EINVAL;
  }
  if (epoch == period.get_realm_epoch() && current_period != period.get_id()) {
    ldout(cct, 0) << "ERROR: set_current_period with same realm epoch "
        << period.get_realm_epoch() << ", but different period id "
        << period.get_id() << " != " << current_period << dendl;
    return -EINVAL;
  }

  epoch = period.get_realm_epoch();
  current_period = period.get_id();

  int ret = update();
  if (ret < 0) {
    ldout(cct, 0) << "ERROR: period update: " << cpp_strerror(-ret) << dendl;
    return ret;
  }

  ret = period.reflect();
  if (ret < 0) {
    ldout(cct, 0) << "ERROR: period.reflect(): " << cpp_strerror(-ret) << dendl;
    return ret;
  }

  return 0;
}

string RGWRealm::get_control_oid()
{
  return get_info_oid_prefix() + id + ".control";
}

int RGWRealm::notify_zone(bufferlist& bl)
{
  // open a context on the realm's pool
  rgw_pool pool{get_pool(cct)};
  librados::IoCtx ctx;
  int r = rgw_init_ioctx(store->get_rados_handle(), pool, ctx);
  if (r < 0) {
    ldout(cct, 0) << "Failed to open pool " << pool << dendl;
    return r;
  }
  // send a notify on the realm object
  r = ctx.notify2(get_control_oid(), bl, 0, nullptr);
  if (r < 0) {
    ldout(cct, 0) << "Realm notify failed with " << r << dendl;
    return r;
  }
  return 0;
}

int RGWRealm::notify_new_period(const RGWPeriod& period)
{
  bufferlist bl;
  using ceph::encode;
  // push the period to dependent zonegroups/zones
  encode(RGWRealmNotify::ZonesNeedPeriod, bl);
  encode(period, bl);
  // reload the gateway with the new period
  encode(RGWRealmNotify::Reload, bl);

  return notify_zone(bl);
}

std::string RGWPeriodConfig::get_oid(const std::string& realm_id)
{
  if (realm_id.empty()) {
    return "period_config.default";
  }
  return "period_config." + realm_id;
}

rgw_pool RGWPeriodConfig::get_pool(CephContext *cct)
{
  const auto& pool_name = cct->_conf->rgw_period_root_pool;
  if (pool_name.empty()) {
    return {RGW_DEFAULT_PERIOD_ROOT_POOL};
  }
  return {pool_name};
}

int RGWPeriodConfig::read(RGWRados *store, const std::string& realm_id)
{
  RGWObjectCtx obj_ctx(store);
  const auto& pool = get_pool(store->ctx());
  const auto& oid = get_oid(realm_id);
  bufferlist bl;

  int ret = rgw_get_system_obj(store, obj_ctx, pool, oid, bl, nullptr, nullptr);
  if (ret < 0) {
    return ret;
  }
  using ceph::decode;
  try {
    bufferlist::iterator iter = bl.begin();
    decode(*this, iter);
  } catch (buffer::error& err) {
    return -EIO;
  }
  return 0;
}

int RGWPeriodConfig::write(RGWRados *store, const std::string& realm_id)
{
  const auto& pool = get_pool(store->ctx());
  const auto& oid = get_oid(realm_id);
  bufferlist bl;
<<<<<<< HEAD
  ::encode(*this, bl);
  return rgw_put_system_obj(store, pool, oid, bl,
=======
  using ceph::encode;
  encode(*this, bl);
  return rgw_put_system_obj(store, pool, oid, bl.c_str(), bl.length(),
>>>>>>> 03fe7d8c
                            false, nullptr, real_time(), nullptr);
}

int RGWPeriod::init(CephContext *_cct, RGWRados *_store, const string& period_realm_id,
		    const string& period_realm_name, bool setup_obj)
{
  cct = _cct;
  store = _store;
  realm_id = period_realm_id;
  realm_name = period_realm_name;

  if (!setup_obj)
    return 0;

  return init(_cct, _store, setup_obj);
}


int RGWPeriod::init(CephContext *_cct, RGWRados *_store, bool setup_obj)
{
  cct = _cct;
  store = _store;

  if (!setup_obj)
    return 0;

  if (id.empty()) {
    RGWRealm realm(realm_id, realm_name);
    int ret = realm.init(cct, store);
    if (ret < 0) {
      ldout(cct, 0) << "RGWPeriod::init failed to init realm " << realm_name  << " id " << realm_id << " : " <<
	cpp_strerror(-ret) << dendl;
      return ret;
    }
    id = realm.get_current_period();
    realm_id = realm.get_id();
  }

  if (!epoch) {
    int ret = use_latest_epoch();
    if (ret < 0) {
      ldout(cct, 0) << "failed to use_latest_epoch period id " << id << " realm " << realm_name  << " id " << realm_id
	   << " : " << cpp_strerror(-ret) << dendl;
      return ret;
    }
  }

  return read_info();
}


int RGWPeriod::get_zonegroup(RGWZoneGroup& zonegroup, const string& zonegroup_id) {
  map<string, RGWZoneGroup>::const_iterator iter;
  if (!zonegroup_id.empty()) {
    iter = period_map.zonegroups.find(zonegroup_id);
  } else {
    iter = period_map.zonegroups.find("default");
  }
  if (iter != period_map.zonegroups.end()) {
    zonegroup = iter->second;
    return 0;
  }

  return -ENOENT;
}

bool RGWRados::get_redirect_zone_endpoint(string *endpoint)
{
  if (zone_public_config.redirect_zone.empty()) {
    return false;
  }

  auto iter = zone_conn_map.find(zone_public_config.redirect_zone);
  if (iter == zone_conn_map.end()) {
    ldout(cct, 0) << "ERROR: cannot find entry for redirect zone: " << zone_public_config.redirect_zone << dendl;
    return false;
  }

  RGWRESTConn *conn = iter->second;

  int ret = conn->get_url(*endpoint);
  if (ret < 0) {
    ldout(cct, 0) << "ERROR: redirect zone, conn->get_endpoint() returned ret=" << ret << dendl;
    return false;
  }

  return true;
}

const string& RGWPeriod::get_latest_epoch_oid()
{
  if (cct->_conf->rgw_period_latest_epoch_info_oid.empty()) {
    return period_latest_epoch_info_oid;
  }
  return cct->_conf->rgw_period_latest_epoch_info_oid;
}

const string& RGWPeriod::get_info_oid_prefix()
{
  return period_info_oid_prefix;
}

const string RGWPeriod::get_period_oid_prefix()
{
  return get_info_oid_prefix() + id;
}

const string RGWPeriod::get_period_oid()
{
  std::ostringstream oss;
  oss << get_period_oid_prefix();
  // skip the epoch for the staging period
  if (id != get_staging_id(realm_id))
    oss << "." << epoch;
  return oss.str();
}

int RGWPeriod::read_latest_epoch(RGWPeriodLatestEpochInfo& info,
                                 RGWObjVersionTracker *objv)
{
  string oid = get_period_oid_prefix() + get_latest_epoch_oid();

  rgw_pool pool(get_pool(cct));
  bufferlist bl;
  RGWObjectCtx obj_ctx(store);
  int ret = rgw_get_system_obj(store, obj_ctx, pool, oid, bl, objv, nullptr);
  if (ret < 0) {
    ldout(cct, 1) << "error read_lastest_epoch " << pool << ":" << oid << dendl;
    return ret;
  }
  try {
    bufferlist::iterator iter = bl.begin();
    using ceph::decode;
    decode(info, iter);
  } catch (buffer::error& err) {
    ldout(cct, 0) << "error decoding data from " << pool << ":" << oid << dendl;
    return -EIO;
  }

  return 0;
}

int RGWPeriod::get_latest_epoch(epoch_t& latest_epoch)
{
  RGWPeriodLatestEpochInfo info;

  int ret = read_latest_epoch(info);
  if (ret < 0) {
    return ret;
  }

  latest_epoch = info.epoch;

  return 0;
}

int RGWPeriod::use_latest_epoch()
{
  RGWPeriodLatestEpochInfo info;
  int ret = read_latest_epoch(info);
  if (ret < 0) {
    return ret;
  }

  epoch = info.epoch;

  return 0;
}

int RGWPeriod::set_latest_epoch(epoch_t epoch, bool exclusive,
                                RGWObjVersionTracker *objv)
{
  string oid = get_period_oid_prefix() + get_latest_epoch_oid();

  rgw_pool pool(get_pool(cct));
  bufferlist bl;

  RGWPeriodLatestEpochInfo info;
  info.epoch = epoch;

  using ceph::encode;
  encode(info, bl);

  return rgw_put_system_obj(store, pool, oid, bl,
                            exclusive, objv, real_time(), nullptr);
}

int RGWPeriod::update_latest_epoch(epoch_t epoch)
{
  static constexpr int MAX_RETRIES = 20;

  for (int i = 0; i < MAX_RETRIES; i++) {
    RGWPeriodLatestEpochInfo info;
    RGWObjVersionTracker objv;
    bool exclusive = false;

    // read existing epoch
    int r = read_latest_epoch(info, &objv);
    if (r == -ENOENT) {
      // use an exclusive create to set the epoch atomically
      exclusive = true;
      ldout(cct, 20) << "creating initial latest_epoch=" << epoch
          << " for period=" << id << dendl;
    } else if (r < 0) {
      ldout(cct, 0) << "ERROR: failed to read latest_epoch" << dendl;
      return r;
    } else if (epoch <= info.epoch) {
      r = -EEXIST; // fail with EEXIST if epoch is not newer
      ldout(cct, 1) << "found existing latest_epoch " << info.epoch
          << " >= given epoch " << epoch << ", returning r=" << r << dendl;
      return r;
    } else {
      ldout(cct, 20) << "updating latest_epoch from " << info.epoch
          << " -> " << epoch << " on period=" << id << dendl;
    }

    r = set_latest_epoch(epoch, exclusive, &objv);
    if (r == -EEXIST) {
      continue; // exclusive create raced with another update, retry
    } else if (r == -ECANCELED) {
      continue; // write raced with a conflicting version, retry
    }
    if (r < 0) {
      ldout(cct, 0) << "ERROR: failed to write latest_epoch" << dendl;
      return r;
    }
    return 0; // return success
  }

  return -ECANCELED; // fail after max retries
}

int RGWPeriod::delete_obj()
{
  rgw_pool pool(get_pool(cct));

  // delete the object for each period epoch
  for (epoch_t e = 1; e <= epoch; e++) {
    RGWPeriod p{get_id(), e};
    rgw_raw_obj oid{pool, p.get_period_oid()};
    int ret = store->delete_system_obj(oid);
    if (ret < 0) {
      ldout(cct, 0) << "WARNING: failed to delete period object " << oid
          << ": " << cpp_strerror(-ret) << dendl;
    }
  }

  // delete the .latest_epoch object
  rgw_raw_obj oid{pool, get_period_oid_prefix() + get_latest_epoch_oid()};
  int ret = store->delete_system_obj(oid);
  if (ret < 0) {
    ldout(cct, 0) << "WARNING: failed to delete period object " << oid
        << ": " << cpp_strerror(-ret) << dendl;
  }
  return ret;
}

int RGWPeriod::read_info()
{
  rgw_pool pool(get_pool(cct));

  bufferlist bl;

  RGWObjectCtx obj_ctx(store);
  int ret = rgw_get_system_obj(store, obj_ctx, pool, get_period_oid(), bl, NULL, NULL);
  if (ret < 0) {
    ldout(cct, 0) << "failed reading obj info from " << pool << ":" << get_period_oid() << ": " << cpp_strerror(-ret) << dendl;
    return ret;
  }

  try {
    using ceph::decode;
    bufferlist::iterator iter = bl.begin();
    decode(*this, iter);
  } catch (buffer::error& err) {
    ldout(cct, 0) << "ERROR: failed to decode obj from " << pool << ":" << get_period_oid() << dendl;
    return -EIO;
  }

  return 0;
}

int RGWPeriod::create(bool exclusive)
{
  int ret;
  
  /* create unique id */
  uuid_d new_uuid;
  char uuid_str[37];
  new_uuid.generate_random();
  new_uuid.print(uuid_str);
  id = uuid_str;

  epoch = FIRST_EPOCH;

  period_map.id = id;
  
  ret = store_info(exclusive);
  if (ret < 0) {
    ldout(cct, 0) << "ERROR:  storing info for " << id << ": " << cpp_strerror(-ret) << dendl;
    return ret;
  }

  ret = set_latest_epoch(epoch);
  if (ret < 0) {
    ldout(cct, 0) << "ERROR: setting latest epoch " << id << ": " << cpp_strerror(-ret) << dendl;
  }

  return ret;
}

int RGWPeriod::store_info(bool exclusive)
{
  rgw_pool pool(get_pool(cct));

  string oid = get_period_oid();
  bufferlist bl;
  using ceph::encode;
  encode(*this, bl);

  return rgw_put_system_obj(store, pool, oid, bl,
                            exclusive, NULL, real_time(), NULL);
}

rgw_pool RGWPeriod::get_pool(CephContext *cct)
{
  if (cct->_conf->rgw_period_root_pool.empty()) {
    return rgw_pool(RGW_DEFAULT_PERIOD_ROOT_POOL);
  }
  return rgw_pool(cct->_conf->rgw_period_root_pool);
}

int RGWPeriod::add_zonegroup(const RGWZoneGroup& zonegroup)
{
  if (zonegroup.realm_id != realm_id) {
    return 0;
  }
  int ret = period_map.update(zonegroup, cct);
  if (ret < 0) {
    ldout(cct, 0) << "ERROR: updating period map: " << cpp_strerror(-ret) << dendl;
    return ret;
  }

  return store_info(false);
}

int RGWPeriod::update()
{
  ldout(cct, 20) << __func__ << " realm " << realm_id << " period " << get_id() << dendl;
  list<string> zonegroups;
  int ret = store->list_zonegroups(zonegroups);
  if (ret < 0) {
    ldout(cct, 0) << "ERROR: failed to list zonegroups: " << cpp_strerror(-ret) << dendl;
    return ret;
  }

  // clear zone short ids of removed zones. period_map.update() will add the
  // remaining zones back
  period_map.short_zone_ids.clear();

  for (auto& iter : zonegroups) {
    RGWZoneGroup zg(string(), iter);
    ret = zg.init(cct, store);
    if (ret < 0) {
      ldout(cct, 0) << "WARNING: zg.init() failed: " << cpp_strerror(-ret) << dendl;
      continue;
    }

    if (zg.realm_id != realm_id) {
      ldout(cct, 20) << "skipping zonegroup " << zg.get_name() << " zone realm id " << zg.realm_id << ", not on our realm " << realm_id << dendl;
      continue;
    }

    if (zg.master_zone.empty()) {
      ldout(cct, 0) << "ERROR: zonegroup " << zg.get_name() << " should have a master zone " << dendl;
      return -EINVAL;
    }  
    
    if (zg.is_master_zonegroup()) {
      master_zonegroup = zg.get_id();
      master_zone = zg.master_zone;
    }

    int ret = period_map.update(zg, cct);
    if (ret < 0) {
      return ret;
    }
  }

  ret = period_config.read(store, realm_id);
  if (ret < 0 && ret != -ENOENT) {
    ldout(cct, 0) << "ERROR: failed to read period config: "
        << cpp_strerror(ret) << dendl;
    return ret;
  }
  return 0;
}

int RGWPeriod::reflect()
{
  for (auto& iter : period_map.zonegroups) {
    RGWZoneGroup& zg = iter.second;
    zg.reinit_instance(cct, store);
    int r = zg.write(false);
    if (r < 0) {
      ldout(cct, 0) << "ERROR: failed to store zonegroup info for zonegroup=" << iter.first << ": " << cpp_strerror(-r) << dendl;
      return r;
    }
    if (zg.is_master_zonegroup()) {
      // set master as default if no default exists
      r = zg.set_as_default(true);
      if (r == 0) {
        ldout(cct, 1) << "Set the period's master zonegroup " << zg.get_id()
            << " as the default" << dendl;
      }
    }
  }

  int r = period_config.write(store, realm_id);
  if (r < 0) {
    ldout(cct, 0) << "ERROR: failed to store period config: "
        << cpp_strerror(-r) << dendl;
    return r;
  }
  return 0;
}

void RGWPeriod::fork()
{
  ldout(cct, 20) << __func__ << " realm " << realm_id << " period " << id << dendl;
  predecessor_uuid = id;
  id = get_staging_id(realm_id);
  period_map.reset();
  realm_epoch++;
}

static int read_sync_status(RGWRados *store, rgw_meta_sync_status *sync_status)
{
  // initialize a sync status manager to read the status
  RGWMetaSyncStatusManager mgr(store, store->get_async_rados());
  int r = mgr.init();
  if (r < 0) {
    return r;
  }
  r = mgr.read_sync_status(sync_status);
  mgr.stop();
  return r;
}

int RGWPeriod::update_sync_status(const RGWPeriod &current_period,
                                  std::ostream& error_stream,
                                  bool force_if_stale)
{
  rgw_meta_sync_status status;
  int r = read_sync_status(store, &status);
  if (r < 0) {
    ldout(cct, 0) << "period failed to read sync status: "
        << cpp_strerror(-r) << dendl;
    return r;
  }

  std::vector<std::string> markers;

  const auto current_epoch = current_period.get_realm_epoch();
  if (current_epoch != status.sync_info.realm_epoch) {
    // no sync status markers for the current period
    assert(current_epoch > status.sync_info.realm_epoch);
    const int behind = current_epoch - status.sync_info.realm_epoch;
    if (!force_if_stale && current_epoch > 1) {
      error_stream << "ERROR: This zone is " << behind << " period(s) behind "
          "the current master zone in metadata sync. If this zone is promoted "
          "to master, any metadata changes during that time are likely to "
          "be lost.\n"
          "Waiting for this zone to catch up on metadata sync (see "
          "'radosgw-admin sync status') is recommended.\n"
          "To promote this zone to master anyway, add the flag "
          "--yes-i-really-mean-it." << std::endl;
      return -EINVAL;
    }
    // empty sync status markers - other zones will skip this period during
    // incremental metadata sync
    markers.resize(status.sync_info.num_shards);
  } else {
    markers.reserve(status.sync_info.num_shards);
    for (auto& i : status.sync_markers) {
      auto& marker = i.second;
      // filter out markers from other periods
      if (marker.realm_epoch != current_epoch) {
        marker.marker.clear();
      }
      markers.emplace_back(std::move(marker.marker));
    }
  }

  std::swap(sync_status, markers);
  return 0;
}

int RGWPeriod::commit(RGWRealm& realm, const RGWPeriod& current_period,
                      std::ostream& error_stream, bool force_if_stale)
{
  ldout(cct, 20) << __func__ << " realm " << realm.get_id() << " period " << current_period.get_id() << dendl;
  // gateway must be in the master zone to commit
  if (master_zone != store->get_zone_params().get_id()) {
    error_stream << "Cannot commit period on zone "
        << store->get_zone_params().get_id() << ", it must be sent to "
        "the period's master zone " << master_zone << '.' << std::endl;
    return -EINVAL;
  }
  // period predecessor must match current period
  if (predecessor_uuid != current_period.get_id()) {
    error_stream << "Period predecessor " << predecessor_uuid
        << " does not match current period " << current_period.get_id()
        << ". Use 'period pull' to get the latest period from the master, "
        "reapply your changes, and try again." << std::endl;
    return -EINVAL;
  }
  // realm epoch must be 1 greater than current period
  if (realm_epoch != current_period.get_realm_epoch() + 1) {
    error_stream << "Period's realm epoch " << realm_epoch
        << " does not come directly after current realm epoch "
        << current_period.get_realm_epoch() << ". Use 'realm pull' to get the "
        "latest realm and period from the master zone, reapply your changes, "
        "and try again." << std::endl;
    return -EINVAL;
  }
  // did the master zone change?
  if (master_zone != current_period.get_master_zone()) {
    // store the current metadata sync status in the period
    int r = update_sync_status(current_period, error_stream, force_if_stale);
    if (r < 0) {
      ldout(cct, 0) << "failed to update metadata sync status: "
          << cpp_strerror(-r) << dendl;
      return r;
    }
    // create an object with a new period id
    r = create(true);
    if (r < 0) {
      ldout(cct, 0) << "failed to create new period: " << cpp_strerror(-r) << dendl;
      return r;
    }
    // set as current period
    r = realm.set_current_period(*this);
    if (r < 0) {
      ldout(cct, 0) << "failed to update realm's current period: "
          << cpp_strerror(-r) << dendl;
      return r;
    }
    ldout(cct, 4) << "Promoted to master zone and committed new period "
        << id << dendl;
    realm.notify_new_period(*this);
    return 0;
  }
  // period must be based on current epoch
  if (epoch != current_period.get_epoch()) {
    error_stream << "Period epoch " << epoch << " does not match "
        "predecessor epoch " << current_period.get_epoch()
        << ". Use 'period pull' to get the latest epoch from the master zone, "
        "reapply your changes, and try again." << std::endl;
    return -EINVAL;
  }
  // set period as next epoch
  set_id(current_period.get_id());
  set_epoch(current_period.get_epoch() + 1);
  set_predecessor(current_period.get_predecessor());
  realm_epoch = current_period.get_realm_epoch();
  // write the period to rados
  int r = store_info(false);
  if (r < 0) {
    ldout(cct, 0) << "failed to store period: " << cpp_strerror(-r) << dendl;
    return r;
  }
  // set as latest epoch
  r = update_latest_epoch(epoch);
  if (r == -EEXIST) {
    // already have this epoch (or a more recent one)
    return 0;
  }
  if (r < 0) {
    ldout(cct, 0) << "failed to set latest epoch: " << cpp_strerror(-r) << dendl;
    return r;
  }
  r = reflect();
  if (r < 0) {
    ldout(cct, 0) << "failed to update local objects: " << cpp_strerror(-r) << dendl;
    return r;
  }
  ldout(cct, 4) << "Committed new epoch " << epoch
      << " for period " << id << dendl;
  realm.notify_new_period(*this);
  return 0;
}

int RGWZoneParams::create_default(bool old_format)
{
  name = default_zone_name;

  int r = create();
  if (r < 0) {
    return r;
  }

  if (old_format) {
    name = id;
  }

  return r;
}


int get_zones_pool_set(CephContext* cct,
                       RGWRados* store,
                       const list<string>& zones,
                       const string& my_zone_id,
                       set<rgw_pool>& pool_names)
{
  for(auto const& iter : zones) {
    RGWZoneParams zone(iter);
    int r = zone.init(cct, store);
    if (r < 0) {
      ldout(cct, 0) << "Error: init zone " << iter << ":" << cpp_strerror(-r) << dendl;
      return r;
    }
    if (zone.get_id() != my_zone_id) {
      pool_names.insert(zone.domain_root);
      pool_names.insert(zone.metadata_heap);
      pool_names.insert(zone.control_pool);
      pool_names.insert(zone.gc_pool);
      pool_names.insert(zone.log_pool);
      pool_names.insert(zone.intent_log_pool);
      pool_names.insert(zone.usage_log_pool);
      pool_names.insert(zone.user_keys_pool);
      pool_names.insert(zone.user_email_pool);
      pool_names.insert(zone.user_swift_pool);
      pool_names.insert(zone.user_uid_pool);
      pool_names.insert(zone.roles_pool);
      pool_names.insert(zone.reshard_pool);
      for(auto& iter : zone.placement_pools) {
	pool_names.insert(iter.second.index_pool);
	pool_names.insert(iter.second.data_pool);
	pool_names.insert(iter.second.data_extra_pool);
      }
    }
  }
  return 0;
}

rgw_pool fix_zone_pool_dup(set<rgw_pool> pools,
                           const string& default_prefix,
                           const string& default_suffix,
                           const rgw_pool& suggested_pool)
{
  string suggested_name = suggested_pool.to_str();

  string prefix = default_prefix;
  string suffix = default_suffix;

  if (!suggested_pool.empty()) {
    prefix = suggested_name.substr(0, suggested_name.find("."));
    suffix = suggested_name.substr(prefix.length());
  }

  rgw_pool pool(prefix + suffix);
  
  if (pools.find(pool) == pools.end()) {
    return pool;
  } else {
    while(true) {
      pool =  prefix + "_" + std::to_string(std::rand()) + suffix;
      if (pools.find(pool) == pools.end()) {
	return pool;
      }
    }
  }  
}

int RGWZoneParams::fix_pool_names()
{

  list<string> zones;
  int r = store->list_zones(zones);
  if (r < 0) {
    ldout(cct, 10) << "WARNING: store->list_zones() returned r=" << r << dendl;
  }

  set<rgw_pool> pools;
  r = get_zones_pool_set(cct, store, zones, id, pools);
  if (r < 0) {
    ldout(cct, 0) << "Error: get_zones_pool_names" << r << dendl;
    return r;
  }

  domain_root = fix_zone_pool_dup(pools, name, ".rgw.meta:root", domain_root);
  if (!metadata_heap.name.empty()) {
    metadata_heap = fix_zone_pool_dup(pools, name, ".rgw.meta:heap", metadata_heap);
  }
  control_pool = fix_zone_pool_dup(pools, name, ".rgw.control", control_pool);
  gc_pool = fix_zone_pool_dup(pools, name ,".rgw.log:gc", gc_pool);
  lc_pool = fix_zone_pool_dup(pools, name ,".rgw.log:lc", lc_pool);
  log_pool = fix_zone_pool_dup(pools, name, ".rgw.log", log_pool);
  intent_log_pool = fix_zone_pool_dup(pools, name, ".rgw.log:intent", intent_log_pool);
  usage_log_pool = fix_zone_pool_dup(pools, name, ".rgw.log:usage", usage_log_pool);
  user_keys_pool = fix_zone_pool_dup(pools, name, ".rgw.meta:users.keys", user_keys_pool);
  user_email_pool = fix_zone_pool_dup(pools, name, ".rgw.meta:users.email", user_email_pool);
  user_swift_pool = fix_zone_pool_dup(pools, name, ".rgw.meta:users.swift", user_swift_pool);
  user_uid_pool = fix_zone_pool_dup(pools, name, ".rgw.meta:users.uid", user_uid_pool);
  roles_pool = fix_zone_pool_dup(pools, name, ".rgw.meta:roles", roles_pool);
  reshard_pool = fix_zone_pool_dup(pools, name, ".rgw.log:reshard", reshard_pool);

  for(auto& iter : placement_pools) {
    iter.second.index_pool = fix_zone_pool_dup(pools, name, "." + default_bucket_index_pool_suffix,
                                               iter.second.index_pool);
    iter.second.data_pool = fix_zone_pool_dup(pools, name, "." + default_storage_pool_suffix,
                                              iter.second.data_pool);
    iter.second.data_extra_pool= fix_zone_pool_dup(pools, name, "." + default_storage_extra_pool_suffix,
                                                   iter.second.data_extra_pool);
  }

  return 0;
}

int RGWZoneParams::create(bool exclusive)
{
  /* check for old pools config */
  rgw_raw_obj obj(domain_root, avail_pools);
  int r = store->raw_obj_stat(obj, NULL, NULL, NULL, NULL, NULL, NULL);
  if (r < 0) {
    ldout(store->ctx(), 10) << "couldn't find old data placement pools config, setting up new ones for the zone" << dendl;
    /* a new system, let's set new placement info */
    RGWZonePlacementInfo default_placement;
    default_placement.index_pool = name + "." + default_bucket_index_pool_suffix;
    default_placement.data_pool =  name + "." + default_storage_pool_suffix;
    default_placement.data_extra_pool = name + "." + default_storage_extra_pool_suffix;
    placement_pools["default-placement"] = default_placement;
  }

  r = fix_pool_names();
  if (r < 0) {
    ldout(cct, 0) << "ERROR: fix_pool_names returned r=" << r << dendl;
    return r;
  }

  r = RGWSystemMetaObj::create(exclusive);
  if (r < 0) {
    return r;
  }

  // try to set as default. may race with another create, so pass exclusive=true
  // so we don't override an existing default
  r = set_as_default(true);
  if (r < 0 && r != -EEXIST) {
    ldout(cct, 10) << "WARNING: failed to set zone as default, r=" << r << dendl;
  }

  return 0;
}

rgw_pool RGWZoneParams::get_pool(CephContext *cct)
{
  if (cct->_conf->rgw_zone_root_pool.empty()) {
    return rgw_pool(RGW_DEFAULT_ZONE_ROOT_POOL);
  }

  return rgw_pool(cct->_conf->rgw_zone_root_pool);
}

const string RGWZoneParams::get_default_oid(bool old_format)
{
  if (old_format) {
    return cct->_conf->rgw_default_zone_info_oid;
  }

  return cct->_conf->rgw_default_zone_info_oid + "." + realm_id;
}

const string& RGWZoneParams::get_names_oid_prefix()
{
  return zone_names_oid_prefix;
}

const string& RGWZoneParams::get_info_oid_prefix(bool old_format)
{
  return zone_info_oid_prefix;
}

const string& RGWZoneParams::get_predefined_name(CephContext *cct) {
  return cct->_conf->rgw_zone;
}

int RGWZoneParams::init(CephContext *cct, RGWRados *store, bool setup_obj, bool old_format)
{
  if (name.empty()) {
    name = cct->_conf->rgw_zone;
  }

  return RGWSystemMetaObj::init(cct, store, setup_obj, old_format);
}

int RGWZoneParams::read_default_id(string& default_id, bool old_format)
{
  if (realm_id.empty()) {
    /* try using default realm */
    RGWRealm realm;
    int ret = realm.init(cct, store);
    //no default realm exist
    if (ret < 0) {
      return read_id(default_zone_name, default_id);
    }
    realm_id = realm.get_id();
  }

  return RGWSystemMetaObj::read_default_id(default_id, old_format);
}


int RGWZoneParams::set_as_default(bool exclusive)
{
  if (realm_id.empty()) {
    /* try using default realm */
    RGWRealm realm;
    int ret = realm.init(cct, store);
    if (ret < 0) {
      ldout(cct, 10) << "could not read realm id: " << cpp_strerror(-ret) << dendl;
      return -EINVAL;
    }
    realm_id = realm.get_id();
  }

  return RGWSystemMetaObj::set_as_default(exclusive);
}

const string& RGWZoneParams::get_compression_type(const string& placement_rule) const
{
  static const std::string NONE{"none"};
  auto p = placement_pools.find(placement_rule);
  if (p == placement_pools.end()) {
    return NONE;
  }
  const auto& type = p->second.compression_type;
  return !type.empty() ? type : NONE;
}

void RGWPeriodMap::encode(bufferlist& bl) const {
  ENCODE_START(2, 1, bl);
  encode(id, bl);
  encode(zonegroups, bl);
  encode(master_zonegroup, bl);
  encode(short_zone_ids, bl);
  ENCODE_FINISH(bl);
}

void RGWPeriodMap::decode(bufferlist::iterator& bl) {
  DECODE_START(2, bl);
  decode(id, bl);
  decode(zonegroups, bl);
  decode(master_zonegroup, bl);
  if (struct_v >= 2) {
    decode(short_zone_ids, bl);
  }
  DECODE_FINISH(bl);

  zonegroups_by_api.clear();
  for (map<string, RGWZoneGroup>::iterator iter = zonegroups.begin();
       iter != zonegroups.end(); ++iter) {
    RGWZoneGroup& zonegroup = iter->second;
    zonegroups_by_api[zonegroup.api_name] = zonegroup;
    if (zonegroup.is_master_zonegroup()) {
      master_zonegroup = zonegroup.get_id();
    }
  }
}

// run an MD5 hash on the zone_id and return the first 32 bits
static uint32_t gen_short_zone_id(const std::string zone_id)
{
  unsigned char md5[CEPH_CRYPTO_MD5_DIGESTSIZE];
  MD5 hash;
  hash.Update((const ::byte *)zone_id.c_str(), zone_id.size());
  hash.Final(md5);

  uint32_t short_id;
  memcpy((char *)&short_id, md5, sizeof(short_id));
  return std::max(short_id, 1u);
}

int RGWPeriodMap::update(const RGWZoneGroup& zonegroup, CephContext *cct)
{
  if (zonegroup.is_master_zonegroup() && (!master_zonegroup.empty() && zonegroup.get_id() != master_zonegroup)) {
    ldout(cct,0) << "Error updating periodmap, multiple master zonegroups configured "<< dendl;
    ldout(cct,0) << "master zonegroup: " << master_zonegroup << " and  " << zonegroup.get_id() <<dendl;
    return -EINVAL;
  }
  map<string, RGWZoneGroup>::iterator iter = zonegroups.find(zonegroup.get_id());
  if (iter != zonegroups.end()) {
    RGWZoneGroup& old_zonegroup = iter->second;
    if (!old_zonegroup.api_name.empty()) {
      zonegroups_by_api.erase(old_zonegroup.api_name);
    }
  }
  zonegroups[zonegroup.get_id()] = zonegroup;

  if (!zonegroup.api_name.empty()) {
    zonegroups_by_api[zonegroup.api_name] = zonegroup;
  }

  if (zonegroup.is_master_zonegroup()) {
    master_zonegroup = zonegroup.get_id();
  } else if (master_zonegroup == zonegroup.get_id()) {
    master_zonegroup = "";
  }

  for (auto& i : zonegroup.zones) {
    auto& zone = i.second;
    if (short_zone_ids.find(zone.id) != short_zone_ids.end()) {
      continue;
    }
    // calculate the zone's short id
    uint32_t short_id = gen_short_zone_id(zone.id);

    // search for an existing zone with the same short id
    for (auto& s : short_zone_ids) {
      if (s.second == short_id) {
        ldout(cct, 0) << "New zone '" << zone.name << "' (" << zone.id
            << ") generates the same short_zone_id " << short_id
            << " as existing zone id " << s.first << dendl;
        return -EEXIST;
      }
    }

    short_zone_ids[zone.id] = short_id;
  }

  return 0;
}

uint32_t RGWPeriodMap::get_zone_short_id(const string& zone_id) const
{
  auto i = short_zone_ids.find(zone_id);
  if (i == short_zone_ids.end()) {
    return 0;
  }
  return i->second;
}

int RGWZoneGroupMap::read(CephContext *cct, RGWRados *store)
{

  RGWPeriod period;
  int ret = period.init(cct, store);
  if (ret < 0) {
    cerr << "failed to read current period info: " << cpp_strerror(ret);
    return ret;
  }
	
  bucket_quota = period.get_config().bucket_quota;
  user_quota = period.get_config().user_quota;
  zonegroups = period.get_map().zonegroups;
  zonegroups_by_api = period.get_map().zonegroups_by_api;
  master_zonegroup = period.get_map().master_zonegroup;

  return 0;
}

void RGWRegionMap::encode(bufferlist& bl) const {
  ENCODE_START( 3, 1, bl);
  encode(regions, bl);
  encode(master_region, bl);
  encode(bucket_quota, bl);
  encode(user_quota, bl);
  ENCODE_FINISH(bl);
}

void RGWRegionMap::decode(bufferlist::iterator& bl) {
  DECODE_START(3, bl);
  decode(regions, bl);
  decode(master_region, bl);
  if (struct_v >= 2)
    decode(bucket_quota, bl);
  if (struct_v >= 3)
    decode(user_quota, bl);
  DECODE_FINISH(bl);
}

void RGWZoneGroupMap::encode(bufferlist& bl) const {
  ENCODE_START( 3, 1, bl);
  encode(zonegroups, bl);
  encode(master_zonegroup, bl);
  encode(bucket_quota, bl);
  encode(user_quota, bl);
  ENCODE_FINISH(bl);
}

void RGWZoneGroupMap::decode(bufferlist::iterator& bl) {
  DECODE_START(3, bl);
  decode(zonegroups, bl);
  decode(master_zonegroup, bl);
  if (struct_v >= 2)
    decode(bucket_quota, bl);
  if (struct_v >= 3)
    decode(user_quota, bl);
  DECODE_FINISH(bl);

  zonegroups_by_api.clear();
  for (map<string, RGWZoneGroup>::iterator iter = zonegroups.begin();
       iter != zonegroups.end(); ++iter) {
    RGWZoneGroup& zonegroup = iter->second;
    zonegroups_by_api[zonegroup.api_name] = zonegroup;
    if (zonegroup.is_master_zonegroup()) {
      master_zonegroup = zonegroup.get_name();
    }
  }
}

void RGWObjVersionTracker::prepare_op_for_read(ObjectReadOperation *op)
{
  obj_version *check_objv = version_for_check();

  if (check_objv) {
    cls_version_check(*op, *check_objv, VER_COND_EQ);
  }

  cls_version_read(*op, &read_version);
}

void RGWObjVersionTracker::prepare_op_for_write(ObjectWriteOperation *op)
{
  obj_version *check_objv = version_for_check();
  obj_version *modify_version = version_for_write();

  if (check_objv) {
    cls_version_check(*op, *check_objv, VER_COND_EQ);
  }

  if (modify_version) {
    cls_version_set(*op, *modify_version);
  } else {
    cls_version_inc(*op);
  }
}

void RGWObjManifest::obj_iterator::operator++()
{
  if (manifest->explicit_objs) {
    ++explicit_iter;

    if (explicit_iter == manifest->objs.end()) {
      ofs = manifest->obj_size;
      return;
    }

    update_explicit_pos();

    update_location();
    return;
  }

  uint64_t obj_size = manifest->get_obj_size();
  uint64_t head_size = manifest->get_head_size();

  if (ofs == obj_size) {
    return;
  }

  if (manifest->rules.empty()) {
    return;
  }

  /* are we still pointing at the head? */
  if (ofs < head_size) {
    rule_iter = manifest->rules.begin();
    RGWObjManifestRule *rule = &rule_iter->second;
    ofs = std::min(head_size, obj_size);
    stripe_ofs = ofs;
    cur_stripe = 1;
    stripe_size = std::min(obj_size - ofs, rule->stripe_max_size);
    if (rule->part_size > 0) {
      stripe_size = std::min(stripe_size, rule->part_size);
    }
    update_location();
    return;
  }

  RGWObjManifestRule *rule = &rule_iter->second;

  stripe_ofs += rule->stripe_max_size;
  cur_stripe++;
  dout(20) << "RGWObjManifest::operator++(): rule->part_size=" << rule->part_size << " rules.size()=" << manifest->rules.size() << dendl;

  if (rule->part_size > 0) {
    /* multi part, multi stripes object */

    dout(20) << "RGWObjManifest::operator++(): stripe_ofs=" << stripe_ofs << " part_ofs=" << part_ofs << " rule->part_size=" << rule->part_size << dendl;

    if (stripe_ofs >= part_ofs + rule->part_size) {
      /* moved to the next part */
      cur_stripe = 0;
      part_ofs += rule->part_size;
      stripe_ofs = part_ofs;

      bool last_rule = (next_rule_iter == manifest->rules.end());
      /* move to the next rule? */
      if (!last_rule && stripe_ofs >= next_rule_iter->second.start_ofs) {
        rule_iter = next_rule_iter;
        last_rule = (next_rule_iter == manifest->rules.end());
        if (!last_rule) {
          ++next_rule_iter;
        }
        cur_part_id = rule_iter->second.start_part_num;
      } else {
        cur_part_id++;
      }

      rule = &rule_iter->second;
    }

    stripe_size = std::min(rule->part_size - (stripe_ofs - part_ofs), rule->stripe_max_size);
  }

  cur_override_prefix = rule->override_prefix;

  ofs = stripe_ofs;
  if (ofs > obj_size) {
    ofs = obj_size;
    stripe_ofs = ofs;
    stripe_size = 0;
  }

  dout(20) << "RGWObjManifest::operator++(): result: ofs=" << ofs << " stripe_ofs=" << stripe_ofs << " part_ofs=" << part_ofs << " rule->part_size=" << rule->part_size << dendl;
  update_location();
}

int RGWObjManifest::generator::create_begin(CephContext *cct, RGWObjManifest *_m, const string& placement_rule, rgw_bucket& _b, rgw_obj& _obj)
{
  manifest = _m;

  manifest->set_tail_placement(placement_rule, _b);
  manifest->set_head(placement_rule, _obj, 0);
  last_ofs = 0;

  if (manifest->get_prefix().empty()) {
    char buf[33];
    gen_rand_alphanumeric(cct, buf, sizeof(buf) - 1);

    string oid_prefix = ".";
    oid_prefix.append(buf);
    oid_prefix.append("_");

    manifest->set_prefix(oid_prefix);
  }

  bool found = manifest->get_rule(0, &rule);
  if (!found) {
    derr << "ERROR: manifest->get_rule() could not find rule" << dendl;
    return -EIO;
  }

  uint64_t head_size = manifest->get_head_size();

  if (head_size > 0) {
    cur_stripe_size = head_size;
  } else {
    cur_stripe_size = rule.stripe_max_size;
  }
  
  cur_part_id = rule.start_part_num;

  manifest->get_implicit_location(cur_part_id, cur_stripe, 0, NULL, &cur_obj);

  // Normal object which not generated through copy operation 
  manifest->set_tail_instance(_obj.key.instance);

  manifest->update_iterators();

  return 0;
}

int RGWObjManifest::generator::create_next(uint64_t ofs)
{
  if (ofs < last_ofs) /* only going forward */
    return -EINVAL;

  uint64_t max_head_size = manifest->get_max_head_size();

  if (ofs < max_head_size) {
    manifest->set_head_size(ofs);
  }

  if (ofs >= max_head_size) {
    manifest->set_head_size(max_head_size);
    cur_stripe = (ofs - max_head_size) / rule.stripe_max_size;
    cur_stripe_size = rule.stripe_max_size;

    if (cur_part_id == 0 && max_head_size > 0) {
      cur_stripe++;
    }
  }

  last_ofs = ofs;
  manifest->set_obj_size(ofs);

  manifest->get_implicit_location(cur_part_id, cur_stripe, ofs, NULL, &cur_obj);

  manifest->update_iterators();

  return 0;
}

const RGWObjManifest::obj_iterator& RGWObjManifest::obj_begin()
{
  return begin_iter;
}

const RGWObjManifest::obj_iterator& RGWObjManifest::obj_end()
{
  return end_iter;
}

RGWObjManifest::obj_iterator RGWObjManifest::obj_find(uint64_t ofs)
{
  if (ofs > obj_size) {
    ofs = obj_size;
  }
  RGWObjManifest::obj_iterator iter(this);
  iter.seek(ofs);
  return iter;
}

int RGWObjManifest::append(RGWObjManifest& m, RGWZoneGroup& zonegroup, RGWZoneParams& zone_params)
{
  if (explicit_objs || m.explicit_objs) {
    return append_explicit(m, zonegroup, zone_params);
  }

  if (rules.empty()) {
    *this = m;
    return 0;
  }

  string override_prefix;

  if (prefix.empty()) {
    prefix = m.prefix;
  }

  if (prefix != m.prefix) {
    override_prefix = m.prefix;
  }

  map<uint64_t, RGWObjManifestRule>::iterator miter = m.rules.begin();
  if (miter == m.rules.end()) {
    return append_explicit(m, zonegroup, zone_params);
  }

  for (; miter != m.rules.end(); ++miter) {
    map<uint64_t, RGWObjManifestRule>::reverse_iterator last_rule = rules.rbegin();

    RGWObjManifestRule& rule = last_rule->second;

    if (rule.part_size == 0) {
      rule.part_size = obj_size - rule.start_ofs;
    }

    RGWObjManifestRule& next_rule = miter->second;
    if (!next_rule.part_size) {
      next_rule.part_size = m.obj_size - next_rule.start_ofs;
    }

    string rule_prefix = prefix;
    if (!rule.override_prefix.empty()) {
      rule_prefix = rule.override_prefix;
    }

    string next_rule_prefix = m.prefix;
    if (!next_rule.override_prefix.empty()) {
      next_rule_prefix = next_rule.override_prefix;
    }

    if (rule.part_size != next_rule.part_size ||
        rule.stripe_max_size != next_rule.stripe_max_size ||
        rule_prefix != next_rule_prefix) {
      if (next_rule_prefix != prefix) {
        append_rules(m, miter, &next_rule_prefix);
      } else {
        append_rules(m, miter, NULL);
      }
      break;
    }

    uint64_t expected_part_num = rule.start_part_num + 1;
    if (rule.part_size > 0) {
      expected_part_num = rule.start_part_num + (obj_size + next_rule.start_ofs - rule.start_ofs) / rule.part_size;
    }

    if (expected_part_num != next_rule.start_part_num) {
      append_rules(m, miter, NULL);
      break;
    }
  }

  set_obj_size(obj_size + m.obj_size);

  return 0;
}

int RGWObjManifest::append(RGWObjManifest& m, RGWRados *store)
{
  return append(m, store->get_zonegroup(), store->get_zone_params());
}

void RGWObjManifest::append_rules(RGWObjManifest& m, map<uint64_t, RGWObjManifestRule>::iterator& miter,
                                  string *override_prefix)
{
  for (; miter != m.rules.end(); ++miter) {
    RGWObjManifestRule rule = miter->second;
    rule.start_ofs += obj_size;
    if (override_prefix)
      rule.override_prefix = *override_prefix;
    rules[rule.start_ofs] = rule;
  }
}

void RGWObjManifest::convert_to_explicit(const RGWZoneGroup& zonegroup, const RGWZoneParams& zone_params)
{
  if (explicit_objs) {
    return;
  }
  obj_iterator iter = obj_begin();

  while (iter != obj_end()) {
    RGWObjManifestPart& part = objs[iter.get_stripe_ofs()];
    const rgw_obj_select& os = iter.get_location();
    const rgw_raw_obj& raw_loc = os.get_raw_obj(zonegroup, zone_params);
    part.loc_ofs = 0;

    uint64_t ofs = iter.get_stripe_ofs();

    if (ofs == 0) {
      part.loc = obj;
    } else {
      rgw_raw_obj_to_obj(tail_placement.bucket, raw_loc, &part.loc);
    }
    ++iter;
    uint64_t next_ofs = iter.get_stripe_ofs();

    part.size = next_ofs - ofs;
  }

  explicit_objs = true;
  rules.clear();
  prefix.clear();
}

int RGWObjManifest::append_explicit(RGWObjManifest& m, const RGWZoneGroup& zonegroup, const RGWZoneParams& zone_params)
{
  if (!explicit_objs) {
    convert_to_explicit(zonegroup, zone_params);
  }
  if (!m.explicit_objs) {
    m.convert_to_explicit(zonegroup, zone_params);
  }
  map<uint64_t, RGWObjManifestPart>::iterator iter;
  uint64_t base = obj_size;
  for (iter = m.objs.begin(); iter != m.objs.end(); ++iter) {
    RGWObjManifestPart& part = iter->second;
    objs[base + iter->first] = part;
  }
  obj_size += m.obj_size;

  return 0;
}

bool RGWObjManifest::get_rule(uint64_t ofs, RGWObjManifestRule *rule)
{
  if (rules.empty()) {
    return false;
  }

  map<uint64_t, RGWObjManifestRule>::iterator iter = rules.upper_bound(ofs);
  if (iter != rules.begin()) {
    --iter;
  }

  *rule = iter->second;

  return true;
}

void RGWObjVersionTracker::generate_new_write_ver(CephContext *cct)
{
  write_version.ver = 1;
#define TAG_LEN 24

  write_version.tag.clear();
  append_rand_alpha(cct, write_version.tag, write_version.tag, TAG_LEN);
}

int RGWPutObjProcessor::complete(size_t accounted_size, const string& etag,
                                 real_time *mtime, real_time set_mtime,
                                 map<string, bufferlist>& attrs, real_time delete_at,
                                 const char *if_match, const char *if_nomatch, const string *user_data,
                                 rgw_zone_set *zones_trace)
{
  int r = do_complete(accounted_size, etag, mtime, set_mtime, attrs, delete_at, if_match, if_nomatch, user_data, zones_trace);
  if (r < 0)
    return r;

  is_complete = !canceled;
  return 0;
}

CephContext *RGWPutObjProcessor::ctx()
{
  return store->ctx();
}

RGWPutObjProcessor_Aio::~RGWPutObjProcessor_Aio()
{
  drain_pending();

  if (is_complete)
    return;

  set<rgw_raw_obj>::iterator iter;
  bool need_to_remove_head = false;
  rgw_raw_obj raw_head;

  if (!head_obj.empty()) {
    store->obj_to_raw(bucket_info.placement_rule, head_obj, &raw_head);
  }

  /** 
   * We should delete the object in the "multipart" namespace to avoid race condition. 
   * Such race condition is caused by the fact that the multipart object is the gatekeeper of a multipart 
   * upload, when it is deleted, a second upload would start with the same suffix("2/"), therefore, objects
   * written by the second upload may be deleted by the first upload.
   * details is describled on #11749
   *
   * The above comment still stands, but instead of searching for a specific object in the multipart
   * namespace, we just make sure that we remove the object that is marked as the head object after
   * we remove all the other raw objects. Note that we use different call to remove the head object,
   * as this one needs to go via the bucket index prepare/complete 2-phase commit scheme.
   */ 
  for (iter = written_objs.begin(); iter != written_objs.end(); ++iter) {
    const rgw_raw_obj& obj = *iter;
    if (!head_obj.empty() && obj == raw_head) {
      ldout(store->ctx(), 5) << "NOTE: we should not process the head object (" << obj << ") here" << dendl;
      need_to_remove_head = true;
      continue;
    }

    int r = store->delete_raw_obj(obj);
    if (r < 0 && r != -ENOENT) {
      ldout(store->ctx(), 5) << "WARNING: failed to remove obj (" << obj << "), leaked" << dendl;
    }
  }

  if (need_to_remove_head) {
    ldout(store->ctx(), 5) << "NOTE: we are going to process the head obj (" << raw_head << ")" << dendl;
    int r = store->delete_obj(obj_ctx, bucket_info, head_obj, 0, 0);
    if (r < 0 && r != -ENOENT) {
      ldout(store->ctx(), 0) << "WARNING: failed to remove obj (" << raw_head << "), leaked" << dendl;
    }
  }
}

int RGWPutObjProcessor_Aio::handle_obj_data(rgw_raw_obj& obj, bufferlist& bl, off_t ofs, off_t abs_ofs, void **phandle, bool exclusive)
{
  if ((uint64_t)abs_ofs + bl.length() > obj_len)
    obj_len = abs_ofs + bl.length();

  if (!(obj == last_written_obj)) {
    last_written_obj = obj;
  }

  // For the first call pass -1 as the offset to
  // do a write_full.
  return store->aio_put_obj_data(NULL, obj, bl, ((ofs != 0) ? ofs : -1), exclusive, phandle);
}

struct put_obj_aio_info RGWPutObjProcessor_Aio::pop_pending()
{
  struct put_obj_aio_info info;
  info = pending.front();
  pending.pop_front();
  pending_size -= info.size;
  return info;
}

int RGWPutObjProcessor_Aio::wait_pending_front()
{
  if (pending.empty()) {
    return 0;
  }
  struct put_obj_aio_info info = pop_pending();
  int ret = store->aio_wait(info.handle);

  if (ret >= 0) {
    add_written_obj(info.obj);
  }

  return ret;
}

bool RGWPutObjProcessor_Aio::pending_has_completed()
{
  if (pending.empty())
    return false;

  struct put_obj_aio_info& info = pending.front();
  return store->aio_completed(info.handle);
}

int RGWPutObjProcessor_Aio::drain_pending()
{
  int ret = 0;
  while (!pending.empty()) {
    int r = wait_pending_front();
    if (r < 0)
      ret = r;
  }
  return ret;
}

int RGWPutObjProcessor_Aio::throttle_data(void *handle, const rgw_raw_obj& obj, uint64_t size, bool need_to_wait)
{
  bool _wait = need_to_wait;

  if (handle) {
    struct put_obj_aio_info info;
    info.handle = handle;
    info.obj = obj;
    info.size = size;
    pending_size += size;
    pending.push_back(info);
  }
  size_t orig_size = pending_size;

  /* first drain complete IOs */
  while (pending_has_completed()) {
    int r = wait_pending_front();
    if (r < 0)
      return r;

    _wait = false;
  }

  /* resize window in case messages are draining too fast */
  if (orig_size - pending_size >= window_size) {
    window_size += store->ctx()->_conf->rgw_max_chunk_size;
    uint64_t max_window_size = store->ctx()->_conf->rgw_put_obj_max_window_size;
    if (window_size > max_window_size) {
      window_size = max_window_size;
    }
  }

  /* now throttle. Note that need_to_wait should only affect the first IO operation */
  if (pending_size > window_size || _wait) {
    int r = wait_pending_front();
    if (r < 0)
      return r;
  }
  return 0;
}

int RGWPutObjProcessor_Atomic::write_data(bufferlist& bl, off_t ofs, void **phandle, rgw_raw_obj *pobj, bool exclusive)
{
  if (ofs >= next_part_ofs) {
    int r = prepare_next_part(ofs);
    if (r < 0) {
      return r;
    }
  }

  *pobj = cur_obj;

  if (!bl.length()) {
    *phandle = nullptr;
    return 0;
  }

  return RGWPutObjProcessor_Aio::handle_obj_data(cur_obj, bl, ofs - cur_part_ofs, ofs, phandle, exclusive);
}

int RGWPutObjProcessor_Aio::prepare(RGWRados *store, string *oid_rand)
{
  RGWPutObjProcessor::prepare(store, oid_rand);

  window_size = store->ctx()->_conf->rgw_put_obj_min_window_size;

  return 0;
}

int RGWPutObjProcessor_Atomic::handle_data(bufferlist& bl, off_t ofs, void **phandle, rgw_raw_obj *pobj, bool *again)
{
  *phandle = NULL;
  uint64_t max_write_size = std::min(max_chunk_size, (uint64_t)next_part_ofs - data_ofs);

  pending_data_bl.claim_append(bl);
  if (pending_data_bl.length() < max_write_size) {
    *again = false;
    return 0;
  }

  pending_data_bl.splice(0, max_write_size, &bl);

  /* do we have enough data pending accumulated that needs to be written? */
  *again = (pending_data_bl.length() >= max_chunk_size);

  if (!data_ofs && !immutable_head()) {
    first_chunk.claim(bl);
    obj_len = (uint64_t)first_chunk.length();
    int r = prepare_next_part(obj_len);
    if (r < 0) {
      return r;
    }
    data_ofs = obj_len;
    return 0;
  }
  off_t write_ofs = data_ofs;
  data_ofs = write_ofs + bl.length();
  bool exclusive = (!write_ofs && immutable_head()); /* immutable head object, need to verify nothing exists there
                                                        we could be racing with another upload, to the same
                                                        object and cleanup can be messy */
  int ret = write_data(bl, write_ofs, phandle, pobj, exclusive);
  if (ret >= 0) { /* we might return, need to clear bl as it was already sent */
    bl.clear();
  }
  return ret;
}


int RGWPutObjProcessor_Atomic::prepare_init(RGWRados *store, string *oid_rand)
{
  RGWPutObjProcessor_Aio::prepare(store, oid_rand);

  int r = store->get_max_chunk_size(bucket_info.placement_rule, head_obj, &max_chunk_size);
  if (r < 0) {
    return r;
  }

  return 0;
}

int RGWPutObjProcessor_Atomic::prepare(RGWRados *store, string *oid_rand)
{
  head_obj.init(bucket, obj_str);

  int r = prepare_init(store, oid_rand);
  if (r < 0) {
    return r;
  }

  if (versioned_object) {
    if (!version_id.empty()) {
      head_obj.key.set_instance(version_id);
    } else {
      store->gen_rand_obj_instance_name(&head_obj);
      version_id = head_obj.key.get_instance();
    }
  }

  manifest.set_trivial_rule(max_chunk_size, store->ctx()->_conf->rgw_obj_stripe_size);

  r = manifest_gen.create_begin(store->ctx(), &manifest, bucket_info.placement_rule, head_obj.bucket, head_obj);
  if (r < 0) {
    return r;
  }

  return 0;
}

int RGWPutObjProcessor_Atomic::prepare_next_part(off_t ofs) {

  int ret = manifest_gen.create_next(ofs);
  if (ret < 0) {
    lderr(store->ctx()) << "ERROR: manifest_gen.create_next() returned ret=" << ret << dendl;
    return ret;
  }
  cur_part_ofs = ofs;
  next_part_ofs = ofs + manifest_gen.cur_stripe_max_size();
  cur_obj = manifest_gen.get_cur_obj(store);

  return 0;
}

int RGWPutObjProcessor_Atomic::complete_parts()
{
  if (obj_len > (uint64_t)cur_part_ofs) {
    return prepare_next_part(obj_len);
  }
  return 0;
}

int RGWPutObjProcessor_Atomic::complete_writing_data()
{
  if (!data_ofs && !immutable_head()) {
    /* only claim if pending_data_bl() is not empty. This is needed because we might be called twice
     * (e.g., when a retry due to race happens). So a second call to first_chunk.claim() would
     * clobber first_chunk
     */
    if (pending_data_bl.length() > 0) {
      first_chunk.claim(pending_data_bl);
    }
    obj_len = (uint64_t)first_chunk.length();
  }
  while (pending_data_bl.length()) {
    void *handle = nullptr;
    rgw_raw_obj obj;
    uint64_t max_write_size = std::min(max_chunk_size, (uint64_t)next_part_ofs - data_ofs);
    if (max_write_size > pending_data_bl.length()) {
      max_write_size = pending_data_bl.length();
    }
    bufferlist bl;
    pending_data_bl.splice(0, max_write_size, &bl);
    uint64_t write_len = bl.length();
    int r = write_data(bl, data_ofs, &handle, &obj, false);
    if (r < 0) {
      ldout(store->ctx(), 0) << "ERROR: write_data() returned " << r << dendl;
      return r;
    }
    data_ofs += write_len;
    r = throttle_data(handle, obj, write_len, false);
    if (r < 0) {
      ldout(store->ctx(), 0) << "ERROR: throttle_data() returned " << r << dendl;
      return r;
    }

    if (data_ofs >= next_part_ofs) {
      r = prepare_next_part(data_ofs);
      if (r < 0) {
        ldout(store->ctx(), 0) << "ERROR: prepare_next_part() returned " << r << dendl;
        return r;
      }
    }
  }
  int r = complete_parts();
  if (r < 0) {
    return r;
  }

  r = drain_pending();
  if (r < 0)
    return r;

  return 0;
}

int RGWPutObjProcessor_Atomic::do_complete(size_t accounted_size, const string& etag,
                                           real_time *mtime, real_time set_mtime,
                                           map<string, bufferlist>& attrs,
                                           real_time delete_at,
                                           const char *if_match,
                                           const char *if_nomatch, const string *user_data,
                                           rgw_zone_set *zones_trace) {
  int r = complete_writing_data();
  if (r < 0)
    return r;

  obj_ctx.obj.set_atomic(head_obj);

  RGWRados::Object op_target(store, bucket_info, obj_ctx, head_obj);

  /* some object types shouldn't be versioned, e.g., multipart parts */
  op_target.set_versioning_disabled(!versioned_object);

  RGWRados::Object::Write obj_op(&op_target);

  obj_op.meta.data = &first_chunk;
  obj_op.meta.manifest = &manifest;
  obj_op.meta.ptag = &unique_tag; /* use req_id as operation tag */
  obj_op.meta.if_match = if_match;
  obj_op.meta.if_nomatch = if_nomatch;
  obj_op.meta.mtime = mtime;
  obj_op.meta.set_mtime = set_mtime;
  obj_op.meta.owner = bucket_info.owner;
  obj_op.meta.flags = PUT_OBJ_CREATE;
  obj_op.meta.olh_epoch = olh_epoch;
  obj_op.meta.delete_at = delete_at;
  obj_op.meta.user_data = user_data;
  obj_op.meta.zones_trace = zones_trace;
  obj_op.meta.modify_tail = true;

  r = obj_op.write_meta(obj_len, accounted_size, attrs);
  if (r < 0) {
    return r;
  }

  canceled = obj_op.meta.canceled;

  return 0;
}

int RGWRados::watch(const string& oid, uint64_t *watch_handle, librados::WatchCtx2 *ctx) {
  int r = control_pool_ctx.watch2(oid, watch_handle, ctx);
  if (r < 0)
    return r;
  return 0;
}

int RGWRados::unwatch(uint64_t watch_handle)
{
  int r = control_pool_ctx.unwatch2(watch_handle);
  if (r < 0) {
    ldout(cct, 0) << "ERROR: rados->unwatch2() returned r=" << r << dendl;
    return r;
  }
  r = rados[0].watch_flush();
  if (r < 0) {
    ldout(cct, 0) << "ERROR: rados->watch_flush() returned r=" << r << dendl;
    return r;
  }
  return 0;
}

void RGWRados::add_watcher(int i)
{
  ldout(cct, 20) << "add_watcher() i=" << i << dendl;
  Mutex::Locker l(watchers_lock);
  watchers_set.insert(i);
  if (watchers_set.size() ==  (size_t)num_watchers) {
    ldout(cct, 2) << "all " << num_watchers << " watchers are set, enabling cache" << dendl;
    set_cache_enabled(true);
  }
}

void RGWRados::remove_watcher(int i)
{
  ldout(cct, 20) << "remove_watcher() i=" << i << dendl;
  Mutex::Locker l(watchers_lock);
  size_t orig_size = watchers_set.size();
  watchers_set.erase(i);
  if (orig_size == (size_t)num_watchers &&
      watchers_set.size() < orig_size) { /* actually removed */
    ldout(cct, 2) << "removed watcher, disabling cache" << dendl;
    set_cache_enabled(false);
  }
}

class RGWWatcher : public librados::WatchCtx2 {
  RGWRados *rados;
  int index;
  string oid;
  uint64_t watch_handle;

  class C_ReinitWatch : public Context {
    RGWWatcher *watcher;
    public:
      explicit C_ReinitWatch(RGWWatcher *_watcher) : watcher(_watcher) {}
      void finish(int r) override {
        watcher->reinit();
      }
  };
public:
  RGWWatcher(RGWRados *r, int i, const string& o) : rados(r), index(i), oid(o), watch_handle(0) {}
  void handle_notify(uint64_t notify_id,
		     uint64_t cookie,
		     uint64_t notifier_id,
		     bufferlist& bl) override {
    ldout(rados->ctx(), 10) << "RGWWatcher::handle_notify() "
			    << " notify_id " << notify_id
			    << " cookie " << cookie
			    << " notifier " << notifier_id
			    << " bl.length()=" << bl.length() << dendl;
    rados->watch_cb(notify_id, cookie, notifier_id, bl);

    bufferlist reply_bl; // empty reply payload
    rados->control_pool_ctx.notify_ack(oid, notify_id, cookie, reply_bl);
  }
  void handle_error(uint64_t cookie, int err) override {
    lderr(rados->ctx()) << "RGWWatcher::handle_error cookie " << cookie
			<< " err " << cpp_strerror(err) << dendl;
    rados->remove_watcher(index);
    rados->schedule_context(new C_ReinitWatch(this));
  }

  void reinit() {
    int ret = unregister_watch();
    if (ret < 0) {
      ldout(rados->ctx(), 0) << "ERROR: unregister_watch() returned ret=" << ret << dendl;
      return;
    }
    ret = register_watch();
    if (ret < 0) {
      ldout(rados->ctx(), 0) << "ERROR: register_watch() returned ret=" << ret << dendl;
      return;
    }
  }

  int unregister_watch() {
    int r = rados->unwatch(watch_handle);
    if (r < 0) {
      return r;
    }
    rados->remove_watcher(index);
    return 0;
  }

  int register_watch() {
    int r = rados->watch(oid, &watch_handle, this);
    if (r < 0) {
      return r;
    }
    rados->add_watcher(index);
    return 0;
  }
};

class RGWMetaNotifierManager : public RGWCoroutinesManager {
  RGWRados *store;
  RGWHTTPManager http_manager;

public:
  RGWMetaNotifierManager(RGWRados *_store) : RGWCoroutinesManager(_store->ctx(), _store->get_cr_registry()), store(_store),
                                             http_manager(store->ctx(), completion_mgr) {
    http_manager.set_threaded();
  }

  int notify_all(map<string, RGWRESTConn *>& conn_map, set<int>& shards) {
    rgw_http_param_pair pairs[] = { { "type", "metadata" },
                                    { "notify", NULL },
                                    { NULL, NULL } };

    list<RGWCoroutinesStack *> stacks;
    for (map<string, RGWRESTConn *>::iterator iter = conn_map.begin(); iter != conn_map.end(); ++iter) {
      RGWRESTConn *conn = iter->second;
      RGWCoroutinesStack *stack = new RGWCoroutinesStack(store->ctx(), this);
      stack->call(new RGWPostRESTResourceCR<set<int>, int>(store->ctx(), conn, &http_manager, "/admin/log", pairs, shards, NULL));

      stacks.push_back(stack);
    }
    return run(stacks);
  }
};

class RGWDataNotifierManager : public RGWCoroutinesManager {
  RGWRados *store;
  RGWHTTPManager http_manager;

public:
  RGWDataNotifierManager(RGWRados *_store) : RGWCoroutinesManager(_store->ctx(), _store->get_cr_registry()), store(_store),
                                             http_manager(store->ctx(), completion_mgr) {
    http_manager.set_threaded();
  }

  int notify_all(map<string, RGWRESTConn *>& conn_map, map<int, set<string> >& shards) {
    rgw_http_param_pair pairs[] = { { "type", "data" },
                                    { "notify", NULL },
                                    { "source-zone", store->get_zone_params().get_id().c_str() },
                                    { NULL, NULL } };

    list<RGWCoroutinesStack *> stacks;
    for (map<string, RGWRESTConn *>::iterator iter = conn_map.begin(); iter != conn_map.end(); ++iter) {
      RGWRESTConn *conn = iter->second;
      RGWCoroutinesStack *stack = new RGWCoroutinesStack(store->ctx(), this);
      stack->call(new RGWPostRESTResourceCR<map<int, set<string> >, int>(store->ctx(), conn, &http_manager, "/admin/log", pairs, shards, NULL));

      stacks.push_back(stack);
    }
    return run(stacks);
  }
};

/* class RGWRadosThread */

void RGWRadosThread::start()
{
  worker = new Worker(cct, this);
  worker->create(thread_name.c_str());
}

void RGWRadosThread::stop()
{
  down_flag = true;
  stop_process();
  if (worker) {
    worker->signal();
    worker->join();
  }
  delete worker;
  worker = NULL;
}

void *RGWRadosThread::Worker::entry() {
  uint64_t msec = processor->interval_msec();
  utime_t interval = utime_t(msec / 1000, (msec % 1000) * 1000000);

  do {
    utime_t start = ceph_clock_now();
    int r = processor->process();
    if (r < 0) {
      dout(0) << "ERROR: processor->process() returned error r=" << r << dendl;
    }

    if (processor->going_down())
      break;

    utime_t end = ceph_clock_now();
    end -= start;

    uint64_t cur_msec = processor->interval_msec();
    if (cur_msec != msec) { /* was it reconfigured? */
      msec = cur_msec;
      interval = utime_t(msec / 1000, (msec % 1000) * 1000000);
    }

    if (cur_msec > 0) {
      if (interval <= end)
        continue; // next round

      utime_t wait_time = interval;
      wait_time -= end;

      wait_interval(wait_time);
    } else {
      wait();
    }
  } while (!processor->going_down());

  return NULL;
}

class RGWMetaNotifier : public RGWRadosThread {
  RGWMetaNotifierManager notify_mgr;
  RGWMetadataLog *const log;

  uint64_t interval_msec() override {
    return cct->_conf->rgw_md_notify_interval_msec;
  }
public:
  RGWMetaNotifier(RGWRados *_store, RGWMetadataLog* log)
    : RGWRadosThread(_store, "meta-notifier"), notify_mgr(_store), log(log) {}

  int process() override;
};

int RGWMetaNotifier::process()
{
  set<int> shards;

  log->read_clear_modified(shards);

  if (shards.empty()) {
    return 0;
  }

  for (set<int>::iterator iter = shards.begin(); iter != shards.end(); ++iter) {
    ldout(cct, 20) << __func__ << "(): notifying mdlog change, shard_id=" << *iter << dendl;
  }

  notify_mgr.notify_all(store->zone_conn_map, shards);

  return 0;
}

class RGWDataNotifier : public RGWRadosThread {
  RGWDataNotifierManager notify_mgr;

  uint64_t interval_msec() override {
    return cct->_conf->get_val<int64_t>("rgw_data_notify_interval_msec");
  }
public:
  RGWDataNotifier(RGWRados *_store) : RGWRadosThread(_store, "data-notifier"), notify_mgr(_store) {}

  int process() override;
};

int RGWDataNotifier::process()
{
  if (!store->data_log) {
    return 0;
  }

  map<int, set<string> > shards;

  store->data_log->read_clear_modified(shards);

  if (shards.empty()) {
    return 0;
  }

  for (map<int, set<string> >::iterator iter = shards.begin(); iter != shards.end(); ++iter) {
    ldout(cct, 20) << __func__ << "(): notifying datalog change, shard_id=" << iter->first << ": " << iter->second << dendl;
  }

  notify_mgr.notify_all(store->zone_data_notify_to_map, shards);

  return 0;
}

class RGWSyncProcessorThread : public RGWRadosThread {
public:
  RGWSyncProcessorThread(RGWRados *_store, const string& thread_name = "radosgw") : RGWRadosThread(_store, thread_name) {}
  RGWSyncProcessorThread(RGWRados *_store) : RGWRadosThread(_store) {}
  ~RGWSyncProcessorThread() override {}
  int init() override = 0 ;
  int process() override = 0;
};

class RGWMetaSyncProcessorThread : public RGWSyncProcessorThread
{
  RGWMetaSyncStatusManager sync;

  uint64_t interval_msec() override {
    return 0; /* no interval associated, it'll run once until stopped */
  }
  void stop_process() override {
    sync.stop();
  }
public:
  RGWMetaSyncProcessorThread(RGWRados *_store, RGWAsyncRadosProcessor *async_rados)
    : RGWSyncProcessorThread(_store, "meta-sync"), sync(_store, async_rados) {}

  void wakeup_sync_shards(set<int>& shard_ids) {
    for (set<int>::iterator iter = shard_ids.begin(); iter != shard_ids.end(); ++iter) {
      sync.wakeup(*iter);
    }
  }
  RGWMetaSyncStatusManager* get_manager() { return &sync; }

  int init() override {
    int ret = sync.init();
    if (ret < 0) {
      ldout(store->ctx(), 0) << "ERROR: sync.init() returned " << ret << dendl;
      return ret;
    }
    return 0;
  }

  int process() override {
    sync.run();
    return 0;
  }
};

class RGWDataSyncProcessorThread : public RGWSyncProcessorThread
{
  RGWDataSyncStatusManager sync;
  bool initialized;

  uint64_t interval_msec() override {
    if (initialized) {
      return 0; /* no interval associated, it'll run once until stopped */
    } else {
#define DATA_SYNC_INIT_WAIT_SEC 20
      return DATA_SYNC_INIT_WAIT_SEC * 1000;
    }
  }
  void stop_process() override {
    sync.stop();
  }
public:
  RGWDataSyncProcessorThread(RGWRados *_store, RGWAsyncRadosProcessor *async_rados,
                             const string& _source_zone,
                             rgw::BucketChangeObserver *observer)
    : RGWSyncProcessorThread(_store, "data-sync"),
      sync(_store, async_rados, _source_zone, observer),
      initialized(false) {}

  void wakeup_sync_shards(map<int, set<string> >& shard_ids) {
    for (map<int, set<string> >::iterator iter = shard_ids.begin(); iter != shard_ids.end(); ++iter) {
      sync.wakeup(iter->first, iter->second);
    }
  }
  RGWDataSyncStatusManager* get_manager() { return &sync; }

  int init() override {
    return 0;
  }

  int process() override {
    while (!initialized) {
      if (going_down()) {
        return 0;
      }
      int ret = sync.init();
      if (ret >= 0) {
        initialized = true;
        break;
      }
      /* we'll be back! */
      return 0;
    }
    sync.run();
    return 0;
  }
};

class RGWSyncLogTrimThread : public RGWSyncProcessorThread
{
  RGWCoroutinesManager crs;
  RGWRados *store;
  rgw::BucketTrimManager *bucket_trim;
  RGWHTTPManager http;
  const utime_t trim_interval;

  uint64_t interval_msec() override { return 0; }
  void stop_process() override { crs.stop(); }
public:
  RGWSyncLogTrimThread(RGWRados *store, rgw::BucketTrimManager *bucket_trim,
                       int interval)
    : RGWSyncProcessorThread(store, "sync-log-trim"),
      crs(store->ctx(), store->get_cr_registry()), store(store),
      bucket_trim(bucket_trim),
      http(store->ctx(), crs.get_completion_mgr()),
      trim_interval(interval, 0)
  {}

  int init() override {
    return http.set_threaded();
  }
  int process() override {
    list<RGWCoroutinesStack*> stacks;
    auto meta = new RGWCoroutinesStack(store->ctx(), &crs);
    meta->call(create_meta_log_trim_cr(store, &http,
                                       cct->_conf->rgw_md_log_max_shards,
                                       trim_interval));
    stacks.push_back(meta);

    auto data = new RGWCoroutinesStack(store->ctx(), &crs);
    data->call(create_data_log_trim_cr(store, &http,
                                       cct->_conf->rgw_data_log_num_shards,
                                       trim_interval));
    stacks.push_back(data);

    auto bucket = new RGWCoroutinesStack(store->ctx(), &crs);
    bucket->call(bucket_trim->create_bucket_trim_cr(&http));
    stacks.push_back(bucket);

    crs.run(stacks);
    return 0;
  }
};

void RGWRados::wakeup_meta_sync_shards(set<int>& shard_ids)
{
  Mutex::Locker l(meta_sync_thread_lock);
  if (meta_sync_processor_thread) {
    meta_sync_processor_thread->wakeup_sync_shards(shard_ids);
  }
}

void RGWRados::wakeup_data_sync_shards(const string& source_zone, map<int, set<string> >& shard_ids)
{
  ldout(ctx(), 20) << __func__ << ": source_zone=" << source_zone << ", shard_ids=" << shard_ids << dendl;
  Mutex::Locker l(data_sync_thread_lock);
  map<string, RGWDataSyncProcessorThread *>::iterator iter = data_sync_processor_threads.find(source_zone);
  if (iter == data_sync_processor_threads.end()) {
    ldout(ctx(), 10) << __func__ << ": couldn't find sync thread for zone " << source_zone << ", skipping async data sync processing" << dendl;
    return;
  }

  RGWDataSyncProcessorThread *thread = iter->second;
  assert(thread);
  thread->wakeup_sync_shards(shard_ids);
}

RGWMetaSyncStatusManager* RGWRados::get_meta_sync_manager()
{
  Mutex::Locker l(meta_sync_thread_lock);
  if (meta_sync_processor_thread) {
    return meta_sync_processor_thread->get_manager();
  }
  return nullptr;
}

RGWDataSyncStatusManager* RGWRados::get_data_sync_manager(const std::string& source_zone)
{
  Mutex::Locker l(data_sync_thread_lock);
  auto thread = data_sync_processor_threads.find(source_zone);
  if (thread == data_sync_processor_threads.end()) {
    return nullptr;
  }
  return thread->second->get_manager();
}

int RGWRados::get_required_alignment(const rgw_pool& pool, uint64_t *alignment)
{
  IoCtx ioctx;
  int r = open_pool_ctx(pool, ioctx);
  if (r < 0) {
    ldout(cct, 0) << "ERROR: open_pool_ctx() returned " << r << dendl;
    return r;
  }

  bool requires;
  r = ioctx.pool_requires_alignment2(&requires);
  if (r < 0) {
    ldout(cct, 0) << "ERROR: ioctx.pool_requires_alignment2() returned " 
      << r << dendl;
    return r;
  }

  if (!requires) {
    *alignment = 0;
    return 0;
  }

  uint64_t align;
  r = ioctx.pool_required_alignment2(&align);
  if (r < 0) {
    ldout(cct, 0) << "ERROR: ioctx.pool_required_alignment2() returned " 
      << r << dendl;
    return r;
  }
  if (align != 0) {
    ldout(cct, 20) << "required alignment=" << align << dendl;
  }
  *alignment = align;
  return 0;
}

int RGWRados::get_max_chunk_size(const rgw_pool& pool, uint64_t *max_chunk_size)
{
  uint64_t alignment = 0;
  int r = get_required_alignment(pool, &alignment);
  if (r < 0) {
    return r;
  }

  uint64_t config_chunk_size = cct->_conf->rgw_max_chunk_size;

  if (alignment == 0) {
    *max_chunk_size = config_chunk_size;
    return 0;
  }

  if (config_chunk_size <= alignment) {
    *max_chunk_size = alignment;
    return 0;
  }

  *max_chunk_size = config_chunk_size - (config_chunk_size % alignment);

  ldout(cct, 20) << "max_chunk_size=" << *max_chunk_size << dendl;

  return 0;
}

int RGWRados::get_max_chunk_size(const string& placement_rule, const rgw_obj& obj, uint64_t *max_chunk_size)
{
  rgw_pool pool;
  if (!get_obj_data_pool(placement_rule, obj, &pool)) {
    ldout(cct, 0) << "ERROR: failed to get data pool for object " << obj << dendl;
    return -EIO;
  }
  return get_max_chunk_size(pool, max_chunk_size);
}

class RGWIndexCompletionManager;

struct complete_op_data {
  Mutex lock{"complete_op_data"};
  AioCompletion *rados_completion{nullptr};
  int manager_shard_id{-1};
  RGWIndexCompletionManager *manager{nullptr};
  rgw_obj obj;
  RGWModifyOp op;
  string tag;
  rgw_bucket_entry_ver ver;
  cls_rgw_obj_key key;
  rgw_bucket_dir_entry_meta dir_meta;
  list<cls_rgw_obj_key> remove_objs;
  bool log_op;
  uint16_t bilog_op;
  rgw_zone_set zones_trace;

  bool stopped{false};

  void stop() {
    Mutex::Locker l(lock);
    stopped = true;
  }
};

class RGWIndexCompletionThread : public RGWRadosThread {
  RGWRados *store;

  uint64_t interval_msec() override {
    return 0;
  }

  list<complete_op_data *> completions;

  Mutex completions_lock;
public:
  RGWIndexCompletionThread(RGWRados *_store)
    : RGWRadosThread(_store, "index-complete"), store(_store), completions_lock("RGWIndexCompletionThread::completions_lock") {}

  int process() override;

  void add_completion(complete_op_data *completion) {
    {
      Mutex::Locker l(completions_lock);
      completions.push_back(completion);
    }

    signal();
  }
};

int RGWIndexCompletionThread::process()
{
  list<complete_op_data *> comps;

  {
    Mutex::Locker l(completions_lock);
    completions.swap(comps);
  }

  for (auto c : comps) {
    std::unique_ptr<complete_op_data> up{c};

    if (going_down()) {
      continue;
    }
    ldout(store->ctx(), 20) << __func__ << "(): handling completion for key=" << c->key << dendl;

    RGWRados::BucketShard bs(store);

    int r = bs.init(c->obj.bucket, c->obj);
    if (r < 0) {
      ldout(cct, 0) << "ERROR: " << __func__ << "(): failed to initialize BucketShard, obj=" << c->obj << " r=" << r << dendl;
      /* not much to do */
      continue;
    }

    r = store->guard_reshard(&bs, c->obj, [&](RGWRados::BucketShard *bs) -> int { 
                             librados::ObjectWriteOperation o;
                             cls_rgw_guard_bucket_resharding(o, -ERR_BUSY_RESHARDING);
                             cls_rgw_bucket_complete_op(o, c->op, c->tag, c->ver, c->key, c->dir_meta, &c->remove_objs,
                                                        c->log_op, c->bilog_op, &c->zones_trace);

                             return bs->index_ctx.operate(bs->bucket_obj, &o);
                             });
    if (r < 0) {
      ldout(cct, 0) << "ERROR: " << __func__ << "(): bucket index completion failed, obj=" << c->obj << " r=" << r << dendl;
      /* ignoring error, can't do anything about it */
      continue;
    }
    r = store->data_log->add_entry(bs.bucket, bs.shard_id);
    if (r < 0) {
      lderr(store->ctx()) << "ERROR: failed writing data log" << dendl;
    }
  }

  return 0;
}

class RGWIndexCompletionManager {
  RGWRados *store{nullptr};
  vector<Mutex *> locks;
  vector<set<complete_op_data *> > completions;

  RGWIndexCompletionThread *completion_thread{nullptr};

  int num_shards;

  std::atomic<int> cur_shard {0};


public:
  RGWIndexCompletionManager(RGWRados *_store) : store(_store) {
    num_shards = store->ctx()->_conf->rgw_thread_pool_size;

    for (int i = 0; i < num_shards; i++) {
      char buf[64];
      snprintf(buf, sizeof(buf), "RGWIndexCompletionManager::lock::%d", i);
      locks.push_back(new Mutex(buf));
    }

    completions.resize(num_shards);
  }
  ~RGWIndexCompletionManager() {
    stop();

    for (auto l : locks) {
      delete l;
    }
  }

  int next_shard() {
    int result = cur_shard % num_shards;
    cur_shard++;
    return result;
  }

  void create_completion(const rgw_obj& obj,
                         RGWModifyOp op, string& tag,
                         rgw_bucket_entry_ver& ver,
                         const cls_rgw_obj_key& key,
                         rgw_bucket_dir_entry_meta& dir_meta,
                         list<cls_rgw_obj_key> *remove_objs, bool log_op,
                         uint16_t bilog_op,
                         rgw_zone_set *zones_trace,
                         complete_op_data **result);
  bool handle_completion(completion_t cb, complete_op_data *arg);

  int start() {
    completion_thread = new RGWIndexCompletionThread(store);
    int ret = completion_thread->init();
    if (ret < 0) {
      return ret;
    }
    completion_thread->start();
    return 0;
  }
  void stop() {
    if (completion_thread) {
      completion_thread->stop();
      delete completion_thread;
    }

    for (int i = 0; i < num_shards; ++i) {
      Mutex::Locker l(*locks[i]);
      for (auto c : completions[i]) {
        Mutex::Locker cl(c->lock);
        c->stop();
      }
    }
    completions.clear();
  }
};

static void obj_complete_cb(completion_t cb, void *arg)
{
  complete_op_data *completion = (complete_op_data *)arg;
  completion->lock.Lock();
  if (completion->stopped) {
    completion->lock.Unlock(); /* can drop lock, no one else is referencing us */
    delete completion;
    return;
  }
  bool need_delete = completion->manager->handle_completion(cb, completion);
  completion->lock.Unlock();
  if (need_delete) {
    delete completion;
  }
}


void RGWIndexCompletionManager::create_completion(const rgw_obj& obj,
                                                  RGWModifyOp op, string& tag,
                                                  rgw_bucket_entry_ver& ver,
                                                  const cls_rgw_obj_key& key,
                                                  rgw_bucket_dir_entry_meta& dir_meta,
                                                  list<cls_rgw_obj_key> *remove_objs, bool log_op,
                                                  uint16_t bilog_op,
                                                  rgw_zone_set *zones_trace,
                                                  complete_op_data **result)
{
  complete_op_data *entry = new complete_op_data;

  int shard_id = next_shard();

  entry->manager_shard_id = shard_id;
  entry->manager = this;
  entry->obj = obj;
  entry->op = op;
  entry->tag = tag;
  entry->ver = ver;
  entry->key = key;
  entry->dir_meta = dir_meta;
  entry->log_op = log_op;
  entry->bilog_op = bilog_op;

  if (remove_objs) {
    for (auto iter = remove_objs->begin(); iter != remove_objs->end(); ++iter) {
      entry->remove_objs.push_back(*iter);
    }
  }

  if (zones_trace) {
    entry->zones_trace = *zones_trace;
  } else {
    entry->zones_trace.insert(store->get_zone().id);
  }

  *result = entry;

  entry->rados_completion = librados::Rados::aio_create_completion(entry, NULL, obj_complete_cb);

  Mutex::Locker l(*locks[shard_id]);
  completions[shard_id].insert(entry);
}

bool RGWIndexCompletionManager::handle_completion(completion_t cb, complete_op_data *arg)
{
  int shard_id = arg->manager_shard_id;
  {
    Mutex::Locker l(*locks[shard_id]);

    auto& comps = completions[shard_id];

    auto iter = comps.find(arg);
    if (iter == comps.end()) {
      return true;
    }

    comps.erase(iter);
  }

  int r = rados_aio_get_return_value(cb);
  if (r != -ERR_BUSY_RESHARDING) {
    return true;
  }
  completion_thread->add_completion(arg);
  return false;
}

void RGWRados::finalize()
{
  if (run_sync_thread) {
    Mutex::Locker l(meta_sync_thread_lock);
    meta_sync_processor_thread->stop();

    Mutex::Locker dl(data_sync_thread_lock);
    for (auto iter : data_sync_processor_threads) {
      RGWDataSyncProcessorThread *thread = iter.second;
      thread->stop();
    }
    if (sync_log_trimmer) {
      sync_log_trimmer->stop();
    }
  }
  if (async_rados) {
    async_rados->stop();
  }
  if (run_sync_thread) {
    delete meta_sync_processor_thread;
    meta_sync_processor_thread = NULL;
    Mutex::Locker dl(data_sync_thread_lock);
    for (auto iter : data_sync_processor_threads) {
      RGWDataSyncProcessorThread *thread = iter.second;
      delete thread;
    }
    data_sync_processor_threads.clear();
    delete sync_log_trimmer;
    sync_log_trimmer = nullptr;
    bucket_trim = boost::none;
  }
  if (finisher) {
    finisher->stop();
  }
  if (need_watch_notify()) {
    finalize_watch();
  }
  if (finisher) {
    /* delete finisher only after cleaning up watches, as watch error path might call
     * into finisher. We stop finisher before finalizing watch to make sure we don't
     * actually handle any racing work
     */
    delete finisher;
  }
  if (meta_notifier) {
    meta_notifier->stop();
    delete meta_notifier;
  }
  if (data_notifier) {
    data_notifier->stop();
    delete data_notifier;
  }
  delete data_log;
  delete sync_tracer;
  if (async_rados) {
    delete async_rados;
  }
  
  delete lc;
  lc = NULL; 

  delete gc;
  gc = NULL;

  delete obj_expirer;
  obj_expirer = NULL;

  delete rest_master_conn;

  map<string, RGWRESTConn *>::iterator iter;
  for (iter = zone_conn_map.begin(); iter != zone_conn_map.end(); ++iter) {
    RGWRESTConn *conn = iter->second;
    delete conn;
  }

  for (iter = zonegroup_conn_map.begin(); iter != zonegroup_conn_map.end(); ++iter) {
    RGWRESTConn *conn = iter->second;
    delete conn;
  }
  RGWQuotaHandler::free_handler(quota_handler);
  if (cr_registry) {
    cr_registry->put();
  }
  delete meta_mgr;
  delete binfo_cache;
  delete obj_tombstone_cache;
  delete sync_modules_manager;

  if (reshard_wait.get()) {
    reshard_wait->stop();
    reshard_wait.reset();
  }

  if (run_reshard_thread) {
    reshard->stop_processor();
  }
  delete reshard;
  delete index_completion_manager;
}

/** 
 * Initialize the RADOS instance and prepare to do other ops
 * Returns 0 on success, -ERR# on failure.
 */
int RGWRados::init_rados()
{
  int ret = 0;
  auto handles = std::vector<librados::Rados>{cct->_conf->rgw_num_rados_handles};

  for (auto& r : handles) {
    ret = r.init_with_context(cct);
    if (ret < 0) {
      return ret;
    }
    ret = r.connect();
    if (ret < 0) {
      return ret;
    }
  }

  sync_modules_manager = new RGWSyncModulesManager();

  rgw_register_sync_modules(sync_modules_manager);

  auto crs = std::unique_ptr<RGWCoroutinesManagerRegistry>{
    new RGWCoroutinesManagerRegistry(cct)};
  ret = crs->hook_to_admin_command("cr dump");
  if (ret < 0) {
    return ret;
  }

  meta_mgr = new RGWMetadataManager(cct, this);
  data_log = new RGWDataChangesLog(cct, this);
  cr_registry = crs.release();

  std::swap(handles, rados);
  return ret;
}


int RGWRados::register_to_service_map(const string& daemon_type, const map<string, string>& meta)
{
  map<string,string> metadata = meta;
  metadata["num_handles"] = stringify(rados.size());
  metadata["zonegroup_id"] = zonegroup.get_id();
  metadata["zonegroup_name"] = zonegroup.get_name();
  metadata["zone_name"] = zone_name();
  metadata["zone_id"] = zone_id();;
  string name = cct->_conf->name.get_id();
  if (name.compare(0, 4, "rgw.") == 0) {
    name = name.substr(4);
  }
  int ret = rados[0].service_daemon_register(daemon_type, name, metadata);
  if (ret < 0) {
    ldout(cct, 0) << "ERROR: service_daemon_register() returned ret=" << ret << ": " << cpp_strerror(-ret) << dendl;
    return ret;
  }

  return 0;
}

int RGWRados::update_service_map(std::map<std::string, std::string>&& status)
{
  int ret = rados[0].service_daemon_update_status(move(status));
  if (ret < 0) {
    ldout(cct, 0) << "ERROR: service_daemon_update_status() returned ret=" << ret << ": " << cpp_strerror(-ret) << dendl;
    return ret;
  }

  return 0;
}

/**
 * Add new connection to connections map
 * @param zonegroup_conn_map map which new connection will be added to
 * @param zonegroup zonegroup which new connection will connect to
 * @param new_connection pointer to new connection instance
 */
static void add_new_connection_to_map(map<string, RGWRESTConn *> &zonegroup_conn_map,
				      const RGWZoneGroup &zonegroup, RGWRESTConn *new_connection)
{
  // Delete if connection is already exists
  map<string, RGWRESTConn *>::iterator iterZoneGroup = zonegroup_conn_map.find(zonegroup.get_id());
  if (iterZoneGroup != zonegroup_conn_map.end()) {
    delete iterZoneGroup->second;
  }
    
  // Add new connection to connections map
  zonegroup_conn_map[zonegroup.get_id()] = new_connection;
}

int RGWRados::convert_regionmap()
{
  RGWZoneGroupMap zonegroupmap;

  string pool_name = cct->_conf->rgw_zone_root_pool;
  if (pool_name.empty()) {
    pool_name = RGW_DEFAULT_ZONE_ROOT_POOL;
  }
  string oid = region_map_oid; 

  rgw_pool pool(pool_name);
  bufferlist bl;
  RGWObjectCtx obj_ctx(this);
  int ret = rgw_get_system_obj(this, obj_ctx, pool, oid, bl, NULL, NULL);
  if (ret < 0 && ret != -ENOENT) {
    return ret;
  } else if (ret == -ENOENT) {
    return 0;
  }

  try {
    bufferlist::iterator iter = bl.begin();
    decode(zonegroupmap, iter);
  } catch (buffer::error& err) {
    ldout(cct, 0) << "error decoding regionmap from " << pool << ":" << oid << dendl;
    return -EIO;
  }
  
  for (map<string, RGWZoneGroup>::iterator iter = zonegroupmap.zonegroups.begin();
       iter != zonegroupmap.zonegroups.end(); ++iter) {
    RGWZoneGroup& zonegroup = iter->second;
    ret = zonegroup.init(cct, this, false);
    ret = zonegroup.update();
    if (ret < 0 && ret != -ENOENT) {
      ldout(cct, 0) << "Error could not update zonegroup " << zonegroup.get_name() << ": " <<
	cpp_strerror(-ret) << dendl;
      return ret;
    } else if (ret == -ENOENT) {
      ret = zonegroup.create();
      if (ret < 0) {
	ldout(cct, 0) << "Error could not create " << zonegroup.get_name() << ": " <<
	  cpp_strerror(-ret) << dendl;
	return ret;
      }
    }
  }

  current_period.set_user_quota(zonegroupmap.user_quota);
  current_period.set_bucket_quota(zonegroupmap.bucket_quota);

  // remove the region_map so we don't try to convert again
  rgw_raw_obj obj(pool, oid);
  ret = delete_system_obj(obj);
  if (ret < 0) {
    ldout(cct, 0) << "Error could not remove " << obj
        << " after upgrading to zonegroup map: " << cpp_strerror(ret) << dendl;
    return ret;
  }

  return 0;
}

/** 
 * Replace all region configuration with zonegroup for
 * backward compatability
 * Returns 0 on success, -ERR# on failure.
 */
int RGWRados::replace_region_with_zonegroup()
{
  /* copy default region */
  /* convert default region to default zonegroup */
  string default_oid = cct->_conf->rgw_default_region_info_oid;
  if (default_oid.empty()) {
    default_oid = default_region_info_oid;
  }


  RGWZoneGroup default_zonegroup;
  rgw_pool pool{default_zonegroup.get_pool(cct)};
  string oid  = "converted";
  bufferlist bl;
  RGWObjectCtx obj_ctx(this);

  int ret = rgw_get_system_obj(this, obj_ctx, pool ,oid, bl, NULL,  NULL);
  if (ret < 0 && ret !=  -ENOENT) {
    ldout(cct, 0) << __func__ << " failed to read converted: ret "<< ret << " " << cpp_strerror(-ret)
		  << dendl;
    return ret;
  } else if (ret != -ENOENT) {
    ldout(cct, 20) << "System already converted " << dendl;
    return 0;
  }

  string default_region;
  ret = default_zonegroup.init(cct, this, false, true);
  if (ret < 0) {
    ldout(cct, 0) <<  __func__ << " failed init default region: ret "<< ret << " " << cpp_strerror(-ret) << dendl;
    return ret;
  }    
  ret  = default_zonegroup.read_default_id(default_region, true);
  if (ret < 0 && ret != -ENOENT) {
    ldout(cct, 0) <<  __func__ << " failed reading old default region: ret "<< ret << " " << cpp_strerror(-ret) << dendl;
    return ret;
  }

  /* convert regions to zonegroups */
  list<string> regions;
  ret = list_regions(regions);
  if (ret < 0 && ret != -ENOENT) {
    ldout(cct, 0) <<  __func__ << " failed to list regions: ret "<< ret << " " << cpp_strerror(-ret) << dendl;
    return ret;
  } else if (ret == -ENOENT || regions.empty()) {
    RGWZoneParams zoneparams(default_zone_name);
    int ret = zoneparams.init(cct, this);
    if (ret < 0 && ret != -ENOENT) {
      ldout(cct, 0) << __func__ << ": error initializing default zone params: " << cpp_strerror(-ret) << dendl;
      return ret;
    }
    /* update master zone */
    RGWZoneGroup default_zg(default_zonegroup_name);
    ret = default_zg.init(cct, this);
    if (ret < 0 && ret != -ENOENT) {
      ldout(cct, 0) << __func__ << ": error in initializing default zonegroup: " << cpp_strerror(-ret) << dendl;
      return ret;
    }
    if (ret != -ENOENT && default_zg.master_zone.empty()) {
      default_zg.master_zone = zoneparams.get_id();
      return default_zg.update();
    }
    return 0;
  }

  string master_region, master_zone;
  for (list<string>::iterator iter = regions.begin(); iter != regions.end(); ++iter) {
    if (*iter != default_zonegroup_name){
      RGWZoneGroup region(*iter);
      int ret = region.init(cct, this, true, true);
      if (ret < 0) {
	  ldout(cct, 0) <<  __func__ << " failed init region "<< *iter << ": " << cpp_strerror(-ret) << dendl;
	  return ret;
      }
      if (region.is_master_zonegroup()) {
	master_region = region.get_id();
	master_zone = region.master_zone;
      }
    }
  }

  /* create realm if there is none.
     The realm name will be the region and zone concatenated
     realm id will be mds of its name */
  if (realm.get_id().empty() && !master_region.empty() && !master_zone.empty()) {
    string new_realm_name = master_region + "." + master_zone;
    unsigned char md5[CEPH_CRYPTO_MD5_DIGESTSIZE];
    char md5_str[CEPH_CRYPTO_MD5_DIGESTSIZE * 2 + 1];
    MD5 hash;
    hash.Update((const ::byte *)new_realm_name.c_str(), new_realm_name.length());
    hash.Final(md5);
    buf_to_hex(md5, CEPH_CRYPTO_MD5_DIGESTSIZE, md5_str);
    string new_realm_id(md5_str);
    RGWRealm new_realm(new_realm_id,new_realm_name);
    ret = new_realm.init(cct, this, false);
    if (ret < 0) {
      ldout(cct, 0) <<  __func__ << " Error initing new realm: " << cpp_strerror(-ret)  << dendl;
      return ret;
    }
    ret = new_realm.create();
    if (ret < 0 && ret != -EEXIST) {
      ldout(cct, 0) <<  __func__ << " Error creating new realm: " << cpp_strerror(-ret)  << dendl;
      return ret;
    }
    ret = new_realm.set_as_default();
    if (ret < 0) {
      ldout(cct, 0) << __func__ << " Error setting realm as default: " << cpp_strerror(-ret)  << dendl;
      return ret;
    }
    ret = realm.init(cct, this);
    if (ret < 0) {
      ldout(cct, 0) << __func__ << " Error initing realm: " << cpp_strerror(-ret)  << dendl;
      return ret;
    }
    ret = current_period.init(cct, this, realm.get_id(), realm.get_name());
    if (ret < 0) {
      ldout(cct, 0) << __func__ << " Error initing current period: " << cpp_strerror(-ret)  << dendl;
      return ret;
    }
  }

  list<string>::iterator iter;
  /* create zonegroups */
  for (iter = regions.begin(); iter != regions.end(); ++iter)
  {
    ldout(cct, 0) << __func__ << "Converting  " << *iter << dendl;
    /* check to see if we don't have already a zonegroup with this name */
    RGWZoneGroup new_zonegroup(*iter);
    ret = new_zonegroup.init(cct , this);
    if (ret == 0 && new_zonegroup.get_id() != *iter) {
      ldout(cct, 0) << __func__ << " zonegroup  "<< *iter << " already exists id " << new_zonegroup.get_id () <<
	" skipping conversion " << dendl;
      continue;
    }
    RGWZoneGroup zonegroup(*iter);
    zonegroup.set_id(*iter);
    int ret = zonegroup.init(cct, this, true, true);
    if (ret < 0) {
      ldout(cct, 0) << __func__ << " failed init zonegroup: ret "<< ret << " " << cpp_strerror(-ret) << dendl;
      return ret;
    }
    zonegroup.realm_id = realm.get_id();
    /* fix default region master zone */
    if (*iter == default_zonegroup_name && zonegroup.master_zone.empty()) {
      ldout(cct, 0) << __func__ << " Setting default zone as master for default region" << dendl;
      zonegroup.master_zone = default_zone_name;
    }
    ret = zonegroup.update();
    if (ret < 0 && ret != -EEXIST) {
      ldout(cct, 0) << __func__ << " failed to update zonegroup " << *iter << ": ret "<< ret << " " << cpp_strerror(-ret)
        << dendl;
      return ret;
    }
    ret = zonegroup.update_name();
    if (ret < 0 && ret != -EEXIST) {
      ldout(cct, 0) << __func__ << " failed to update_name for zonegroup " << *iter << ": ret "<< ret << " " << cpp_strerror(-ret)
        << dendl;
      return ret;
    }
    if (zonegroup.get_name() == default_region) {
      ret = zonegroup.set_as_default();
      if (ret < 0) {
        ldout(cct, 0) << __func__ << " failed to set_as_default " << *iter << ": ret "<< ret << " " << cpp_strerror(-ret)
          << dendl;
        return ret;
      }
    }
    for (map<string, RGWZone>::const_iterator iter = zonegroup.zones.begin(); iter != zonegroup.zones.end();
         ++iter) {
      ldout(cct, 0) << __func__ << " Converting zone" << iter->first << dendl;
      RGWZoneParams zoneparams(iter->first, iter->first);
      zoneparams.set_id(iter->first);
      zoneparams.realm_id = realm.get_id();
      ret = zoneparams.init(cct, this);
      if (ret < 0 && ret != -ENOENT) {
        ldout(cct, 0) << __func__ << " failed to init zoneparams  " << iter->first <<  ": " << cpp_strerror(-ret) << dendl;
        return ret;
      } else if (ret == -ENOENT) {
        ldout(cct, 0) << __func__ << " zone is part of another cluster " << iter->first <<  " skipping " << dendl;
        continue;
      }
      zonegroup.realm_id = realm.get_id();
      ret = zoneparams.update();
      if (ret < 0 && ret != -EEXIST) {
        ldout(cct, 0) << __func__ << " failed to update zoneparams " << iter->first <<  ": " << cpp_strerror(-ret) << dendl;
        return ret;
      }
      ret = zoneparams.update_name();
      if (ret < 0 && ret != -EEXIST) {
        ldout(cct, 0) << __func__ << " failed to init zoneparams " << iter->first <<  ": " << cpp_strerror(-ret) << dendl;
        return ret;
      }
    }

    if (!current_period.get_id().empty()) {
      ret = current_period.add_zonegroup(zonegroup);
      if (ret < 0) {
        ldout(cct, 0) << __func__ << " failed to add zonegroup to current_period: " << cpp_strerror(-ret) << dendl;
        return ret;
      }
    }
  }

  if (!current_period.get_id().empty()) {
    ret = current_period.update();
    if (ret < 0) {
      ldout(cct, 0) << __func__ << " failed to update new period: " << cpp_strerror(-ret) << dendl;
      return ret;
    }
    ret = current_period.store_info(false);
    if (ret < 0) {
      ldout(cct, 0) << __func__ << " failed to store new period: " << cpp_strerror(-ret) << dendl;
      return ret;
    }
    ret = current_period.reflect();
    if (ret < 0) {
      ldout(cct, 0) << __func__ << " failed to update local objects: " << cpp_strerror(-ret) << dendl;
      return ret;
    }
  }

  for (auto const& iter : regions) {
    RGWZoneGroup zonegroup(iter);
    int ret = zonegroup.init(cct, this, true, true);
    if (ret < 0) {
      ldout(cct, 0) << __func__ << " failed init zonegroup" << iter << ": ret "<< ret << " " << cpp_strerror(-ret) << dendl;
      return ret;
    }
    ret = zonegroup.delete_obj(true);
    if (ret < 0 && ret != -ENOENT) {
      ldout(cct, 0) << __func__ << " failed to delete region " << iter << ": ret "<< ret << " " << cpp_strerror(-ret)
        << dendl;
      return ret;
    }
  }

  /* mark as converted */
  ret = rgw_put_system_obj(this, pool, oid, bl,
			   true, NULL, real_time(), NULL);
  if (ret < 0 ) {
    ldout(cct, 0) << __func__ << " failed to mark cluster as converted: ret "<< ret << " " << cpp_strerror(-ret)
		  << dendl;
    return ret;
  }

  return 0;
}

int RGWRados::init_zg_from_period(bool *initialized)
{
  *initialized = false;

  if (current_period.get_id().empty()) {
    return 0;
  }

  int ret = zonegroup.init(cct, this);
  ldout(cct, 20) << "period zonegroup init ret " << ret << dendl;
  if (ret == -ENOENT) {
    return 0;
  }
  if (ret < 0) {
    ldout(cct, 0) << "failed reading zonegroup info: " << cpp_strerror(-ret) << dendl;
    return ret;
  }
  ldout(cct, 20) << "period zonegroup name " << zonegroup.get_name() << dendl;

  map<string, RGWZoneGroup>::const_iterator iter =
    current_period.get_map().zonegroups.find(zonegroup.get_id());

  if (iter != current_period.get_map().zonegroups.end()) {
    ldout(cct, 20) << "using current period zonegroup " << zonegroup.get_name() << dendl;
    zonegroup = iter->second;
    ret = zonegroup.init(cct, this, false);
    if (ret < 0) {
      ldout(cct, 0) << "failed init zonegroup: " << " " << cpp_strerror(-ret) << dendl;
      return ret;
    }
    ret = zone_params.init(cct, this);
    if (ret < 0 && ret != -ENOENT) {
      ldout(cct, 0) << "failed reading zone params info: " << " " << cpp_strerror(-ret) << dendl;
      return ret;
    } if (ret ==-ENOENT && zonegroup.get_name() == default_zonegroup_name) {
      ldout(cct, 10) << " Using default name "<< default_zone_name << dendl;
      zone_params.set_name(default_zone_name);
      ret = zone_params.init(cct, this);
      if (ret < 0 && ret != -ENOENT) {
       ldout(cct, 0) << "failed reading zone params info: " << " " << cpp_strerror(-ret) << dendl;
       return ret;
      }
    }
  }
  for (iter = current_period.get_map().zonegroups.begin();
       iter != current_period.get_map().zonegroups.end(); ++iter){
    const RGWZoneGroup& zg = iter->second;
    // use endpoints from the zonegroup's master zone
    auto master = zg.zones.find(zg.master_zone);
    if (master == zg.zones.end()) {
      // fix missing master zone for a single zone zonegroup
      if (zg.master_zone.empty() && zg.zones.size() == 1) {
	master = zg.zones.begin();
	ldout(cct, 0) << "zonegroup " << zg.get_name() << " missing master_zone, setting zone " <<
	  master->second.name << " id:" << master->second.id << " as master" << dendl;
	if (zonegroup.get_id() == zg.get_id()) {
	  zonegroup.master_zone = master->second.id;
	  ret = zonegroup.update();
	  if (ret < 0) {
	    ldout(cct, 0) << "error updating zonegroup : " << cpp_strerror(-ret) << dendl;
	    return ret;
	  }
	} else {
	  RGWZoneGroup fixed_zg(zg.get_id(),zg.get_name());
	  ret = fixed_zg.init(cct, this);
	  if (ret < 0) {
	    ldout(cct, 0) << "error initializing zonegroup : " << cpp_strerror(-ret) << dendl;
	    return ret;
	  }
	  fixed_zg.master_zone = master->second.id;
	  ret = fixed_zg.update();
	  if (ret < 0) {
	    ldout(cct, 0) << "error initializing zonegroup : " << cpp_strerror(-ret) << dendl;
	    return ret;
	  }
	}
      } else {
	ldout(cct, 0) << "zonegroup " << zg.get_name() << " missing zone for master_zone=" <<
	  zg.master_zone << dendl;
	return -EINVAL;
      }
    }
    const auto& endpoints = master->second.endpoints;
    add_new_connection_to_map(zonegroup_conn_map, zg, new RGWRESTConn(cct, this, zg.get_id(), endpoints));
    if (!current_period.get_master_zonegroup().empty() &&
        zg.get_id() == current_period.get_master_zonegroup()) {
      rest_master_conn = new RGWRESTConn(cct, this, zg.get_id(), endpoints);
    }
  }

  *initialized = true;

  return 0;
}

int RGWRados::init_zg_from_local(bool *creating_defaults)
{
  int ret = zonegroup.init(cct, this);
  if ( (ret < 0 && ret != -ENOENT) || (ret == -ENOENT && !cct->_conf->rgw_zonegroup.empty())) {
    ldout(cct, 0) << "failed reading zonegroup info: ret "<< ret << " " << cpp_strerror(-ret) << dendl;
    return ret;
  } else if (ret == -ENOENT) {
    *creating_defaults = true;
    ldout(cct, 10) << "Creating default zonegroup " << dendl;
    ret = zonegroup.create_default();
    if (ret < 0) {
      ldout(cct, 0) << "failure in zonegroup create_default: ret "<< ret << " " << cpp_strerror(-ret)
        << dendl;
      return ret;
    }
    ret = zonegroup.init(cct, this);
    if (ret < 0) {
      ldout(cct, 0) << "failure in zonegroup create_default: ret "<< ret << " " << cpp_strerror(-ret)
        << dendl;
      return ret;
    }
  }
  ldout(cct, 20) << "zonegroup " << zonegroup.get_name() << dendl;
  if (zonegroup.is_master_zonegroup()) {
    // use endpoints from the zonegroup's master zone
    auto master = zonegroup.zones.find(zonegroup.master_zone);
    if (master == zonegroup.zones.end()) {
      // fix missing master zone for a single zone zonegroup
      if (zonegroup.master_zone.empty() && zonegroup.zones.size() == 1) {
	master = zonegroup.zones.begin();
	ldout(cct, 0) << "zonegroup " << zonegroup.get_name() << " missing master_zone, setting zone " <<
	  master->second.name << " id:" << master->second.id << " as master" << dendl;
	zonegroup.master_zone = master->second.id;
	ret = zonegroup.update();
	if (ret < 0) {
	  ldout(cct, 0) << "error initializing zonegroup : " << cpp_strerror(-ret) << dendl;
	  return ret;
	}
      } else {
	ldout(cct, 0) << "zonegroup " << zonegroup.get_name() << " missing zone for "
          "master_zone=" << zonegroup.master_zone << dendl;
	return -EINVAL;
      }
    }
    const auto& endpoints = master->second.endpoints;
    rest_master_conn = new RGWRESTConn(cct, this, zonegroup.get_id(), endpoints);
  }

  return 0;
}


bool RGWRados::zone_syncs_from(RGWZone& target_zone, RGWZone& source_zone)
{
  return target_zone.syncs_from(source_zone.name) &&
         sync_modules_manager->supports_data_export(source_zone.tier_type);
}

/** 
 * Initialize the RADOS instance and prepare to do other ops
 * Returns 0 on success, -ERR# on failure.
 */
int RGWRados::init_complete()
{
  int ret = realm.init(cct, this);
  if (ret < 0 && ret != -ENOENT) {
    ldout(cct, 0) << "failed reading realm info: ret "<< ret << " " << cpp_strerror(-ret) << dendl;
    return ret;
  } else if (ret != -ENOENT) {
    ldout(cct, 20) << "realm  " << realm.get_name() << " " << realm.get_id() << dendl;
    ret = current_period.init(cct, this, realm.get_id(), realm.get_name());
    if (ret < 0 && ret != -ENOENT) {
      ldout(cct, 0) << "failed reading current period info: " << " " << cpp_strerror(-ret) << dendl;
      return ret;
    }
    ldout(cct, 20) << "current period " << current_period.get_id() << dendl;  
  }

  ret = replace_region_with_zonegroup();
  if (ret < 0) {
    lderr(cct) << "failed converting region to zonegroup : ret "<< ret << " " << cpp_strerror(-ret) << dendl;
    return ret;
  }

  ret = convert_regionmap();
  if (ret < 0) {
    lderr(cct) << "failed converting regionmap: " << cpp_strerror(-ret) << dendl;
    return ret;
  }

  bool zg_initialized = false;

  if (!current_period.get_id().empty()) {
    ret = init_zg_from_period(&zg_initialized);
    if (ret < 0) {
      return ret;
    }
  }

  bool creating_defaults = false;
  bool using_local = (!zg_initialized);
  if (using_local) {
    ldout(cct, 10) << " cannot find current period zonegroup using local zonegroup" << dendl;
    ret = init_zg_from_local(&creating_defaults);
    if (ret < 0) {
      return ret;
    }
    // read period_config into current_period
    auto& period_config = current_period.get_config();
    ret = period_config.read(this, zonegroup.realm_id);
    if (ret < 0 && ret != -ENOENT) {
      ldout(cct, 0) << "ERROR: failed to read period config: "
          << cpp_strerror(ret) << dendl;
      return ret;
    }
  }

  ldout(cct, 10) << "Cannot find current period zone using local zone" << dendl;
  if (creating_defaults && cct->_conf->rgw_zone.empty()) {
    ldout(cct, 10) << " Using default name "<< default_zone_name << dendl;
    zone_params.set_name(default_zone_name);
  }

  ret = zone_params.init(cct, this);
  if (ret < 0 && ret != -ENOENT) {
    lderr(cct) << "failed reading zone info: ret "<< ret << " " << cpp_strerror(-ret) << dendl;
    return ret;
  }
  map<string, RGWZone>::iterator zone_iter = get_zonegroup().zones.find(zone_params.get_id());
  if (zone_iter == get_zonegroup().zones.end()) {
    if (using_local) {
      lderr(cct) << "Cannot find zone id=" << zone_params.get_id() << " (name=" << zone_params.get_name() << ")" << dendl;
      return -EINVAL;
    }
    ldout(cct, 1) << "Cannot find zone id=" << zone_params.get_id() << " (name=" << zone_params.get_name() << "), switching to local zonegroup configuration" << dendl;
    ret = init_zg_from_local(&creating_defaults);
    if (ret < 0) {
      return ret;
    }
    zone_iter = get_zonegroup().zones.find(zone_params.get_id());
  }
  if (zone_iter != get_zonegroup().zones.end()) {
    zone_public_config = zone_iter->second;
    ldout(cct, 20) << "zone " << zone_params.get_name() << dendl;
  } else {
    lderr(cct) << "Cannot find zone id=" << zone_params.get_id() << " (name=" << zone_params.get_name() << ")" << dendl;
    return -EINVAL;
  }

  zone_short_id = current_period.get_map().get_zone_short_id(zone_params.get_id());

  if (run_sync_thread) {
    ret = sync_modules_manager->create_instance(cct, zone_public_config.tier_type, zone_params.tier_config, &sync_module);
    if (ret < 0) {
      lderr(cct) << "ERROR: failed to init sync module instance, ret=" << ret << dendl;
      if (ret == -ENOENT) {
        lderr(cct) << "ERROR: " << zone_public_config.tier_type 
                   << " sync module does not exist. valid sync modules: " 
                   << sync_modules_manager->get_registered_module_names()
                   << dendl;
      }
      return ret;
    }
  }

  writeable_zone = (zone_public_config.tier_type.empty() || zone_public_config.tier_type == "rgw");

  init_unique_trans_id_deps();

  finisher = new Finisher(cct);
  finisher->start();

  period_puller.reset(new RGWPeriodPuller(this));
  period_history.reset(new RGWPeriodHistory(cct, period_puller.get(),
                                            current_period));

  if (need_watch_notify()) {
    ret = init_watch();
    if (ret < 0) {
      lderr(cct) << "ERROR: failed to initialize watch: " << cpp_strerror(-ret) << dendl;
      return ret;
    }
  }

  /* first build all zones index */
  for (auto ziter : get_zonegroup().zones) {
    const string& id = ziter.first;
    RGWZone& z = ziter.second;
    zone_id_by_name[z.name] = id;
    zone_by_id[id] = z;
  }

  if (zone_by_id.find(zone_id()) == zone_by_id.end()) {
    ldout(cct, 0) << "WARNING: could not find zone config in zonegroup for local zone (" << zone_id() << "), will use defaults" << dendl;
  }
  zone_public_config = zone_by_id[zone_id()];
  for (auto ziter : get_zonegroup().zones) {
    const string& id = ziter.first;
    RGWZone& z = ziter.second;
    if (id == zone_id()) {
      continue;
    }
    if (z.endpoints.empty()) {
      ldout(cct, 0) << "WARNING: can't generate connection for zone " << z.id << " id " << z.name << ": no endpoints defined" << dendl;
      continue;
    }
    ldout(cct, 20) << "generating connection object for zone " << z.name << " id " << z.id << dendl;
    RGWRESTConn *conn = new RGWRESTConn(cct, this, z.id, z.endpoints);
    zone_conn_map[id] = conn;
    if (zone_syncs_from(zone_public_config, z) ||
        zone_syncs_from(z, zone_public_config)) {
      if (zone_syncs_from(zone_public_config, z)) {
        zone_data_sync_from_map[id] = conn;
      }
      if (zone_syncs_from(z, zone_public_config)) {
        zone_data_notify_to_map[id] = conn;
      }
    } else {
      ldout(cct, 20) << "NOTICE: not syncing to/from zone " << z.name << " id " << z.id << dendl;
    }
  }

  ret = open_root_pool_ctx();
  if (ret < 0)
    return ret;

  ret = open_gc_pool_ctx();
  if (ret < 0)
    return ret;

  ret = open_lc_pool_ctx();
  if (ret < 0)
    return ret;

  ret = open_objexp_pool_ctx();
  if (ret < 0)
    return ret;

  ret = open_reshard_pool_ctx();
  if (ret < 0)
    return ret;

  pools_initialized = true;

  gc = new RGWGC();
  gc->initialize(cct, this);

  obj_expirer = new RGWObjectExpirer(this);

  if (use_gc_thread) {
    gc->start_processor();
    obj_expirer->start_processor();
  }

  /* no point of running sync thread if we don't have a master zone configured
    or there is no rest_master_conn */
  if (get_zonegroup().master_zone.empty() || !rest_master_conn
      || current_period.get_id().empty()) {
    run_sync_thread = false;
  }

  if (run_sync_thread) {
    // initialize the log period history
    meta_mgr->init_oldest_log_period();
  }

  async_rados = new RGWAsyncRadosProcessor(this, cct->_conf->rgw_num_async_rados_threads);
  async_rados->start();

  ret = meta_mgr->init(current_period.get_id());
  if (ret < 0) {
    lderr(cct) << "ERROR: failed to initialize metadata log: "
        << cpp_strerror(-ret) << dendl;
    return ret;
  }

  if (is_meta_master()) {
    auto md_log = meta_mgr->get_log(current_period.get_id());
    meta_notifier = new RGWMetaNotifier(this, md_log);
    meta_notifier->start();
  }

  /* init it anyway, might run sync through radosgw-admin explicitly */
  sync_tracer = new RGWSyncTraceManager(cct, cct->_conf->rgw_sync_trace_history_size);
  sync_tracer->init(this);
  ret = sync_tracer->hook_to_admin_command();
  if (ret < 0) {
    return ret;
  }

  if (run_sync_thread) {
    Mutex::Locker l(meta_sync_thread_lock);
    meta_sync_processor_thread = new RGWMetaSyncProcessorThread(this, async_rados);
    ret = meta_sync_processor_thread->init();
    if (ret < 0) {
      ldout(cct, 0) << "ERROR: failed to initialize meta sync thread" << dendl;
      return ret;
    }
    meta_sync_processor_thread->start();

    // configure the bucket trim manager
    rgw::BucketTrimConfig config;
    rgw::configure_bucket_trim(cct, config);

    bucket_trim.emplace(this, config);
    ret = bucket_trim->init();
    if (ret < 0) {
      ldout(cct, 0) << "ERROR: failed to start bucket trim manager" << dendl;
      return ret;
    }

    Mutex::Locker dl(data_sync_thread_lock);
    for (auto iter : zone_data_sync_from_map) {
      ldout(cct, 5) << "starting data sync thread for zone " << iter.first << dendl;
      auto *thread = new RGWDataSyncProcessorThread(this, async_rados, iter.first,
                                                    &*bucket_trim);
      ret = thread->init();
      if (ret < 0) {
        ldout(cct, 0) << "ERROR: failed to initialize data sync thread" << dendl;
        return ret;
      }
      thread->start();
      data_sync_processor_threads[iter.first] = thread;
    }
    auto interval = cct->_conf->rgw_sync_log_trim_interval;
    if (interval > 0) {
      sync_log_trimmer = new RGWSyncLogTrimThread(this, &*bucket_trim, interval);
      ret = sync_log_trimmer->init();
      if (ret < 0) {
        ldout(cct, 0) << "ERROR: failed to initialize sync log trim thread" << dendl;
        return ret;
      }
      sync_log_trimmer->start();
    }
  }
  data_notifier = new RGWDataNotifier(this);
  data_notifier->start();

  lc = new RGWLC();
  lc->initialize(cct, this);

  if (use_lc_thread)
    lc->start_processor();

  quota_handler = RGWQuotaHandler::generate_handler(this, quota_threads);

  bucket_index_max_shards = (cct->_conf->rgw_override_bucket_index_max_shards ? cct->_conf->rgw_override_bucket_index_max_shards :
                             get_zone().bucket_index_max_shards);
  if (bucket_index_max_shards > get_max_bucket_shards()) {
    bucket_index_max_shards = get_max_bucket_shards();
    ldout(cct, 1) << __func__ << " bucket index max shards is too large, reset to value: "
      << get_max_bucket_shards() << dendl;
  }
  ldout(cct, 20) << __func__ << " bucket index max shards: " << bucket_index_max_shards << dendl;

  binfo_cache = new RGWChainedCacheImpl<bucket_info_entry>;
  binfo_cache->init(this);

  bool need_tombstone_cache = !zone_data_notify_to_map.empty(); /* have zones syncing from us */

  if (need_tombstone_cache) {
    obj_tombstone_cache = new tombstone_cache_t(cct->_conf->rgw_obj_tombstone_cache_size);
  }

  reshard_wait = std::make_shared<RGWReshardWait>(this);

  reshard = new RGWReshard(this);

  /* only the master zone in the zonegroup reshards buckets */
  run_reshard_thread = run_reshard_thread && (get_zonegroup().master_zone == zone_public_config.id);
  if (run_reshard_thread)  {
    reshard->start_processor();
  }

  index_completion_manager = new RGWIndexCompletionManager(this);
  ret = index_completion_manager->start();

  return ret;
}

/** 
 * Initialize the RADOS instance and prepare to do other ops
 * Returns 0 on success, -ERR# on failure.
 */
int RGWRados::initialize()
{
  int ret;

  ret = init_rados();
  if (ret < 0)
    return ret;

  return init_complete();
}

void RGWRados::finalize_watch()
{
  for (int i = 0; i < num_watchers; i++) {
    RGWWatcher *watcher = watchers[i];
    watcher->unregister_watch();
    delete watcher;
  }

  delete[] notify_oids;
  delete[] watchers;
}

void RGWRados::schedule_context(Context *c) {
  finisher->queue(c);
}

int RGWRados::list_raw_prefixed_objs(const rgw_pool& pool, const string& prefix, list<string>& result)
{
  bool is_truncated;
  RGWListRawObjsCtx ctx;
  do {
    list<string> oids;
    int r = list_raw_objects(pool, prefix, 1000,
			     ctx, oids, &is_truncated);
    if (r < 0) {
      return r;
    }
    list<string>::iterator iter;
    for (iter = oids.begin(); iter != oids.end(); ++iter) {
      string& val = *iter;
      if (val.size() > prefix.size())
        result.push_back(val.substr(prefix.size()));
    }
  } while (is_truncated);

  return 0;
}

int RGWRados::list_regions(list<string>& regions)
{
  RGWZoneGroup zonegroup;

  return list_raw_prefixed_objs(zonegroup.get_pool(cct), region_info_oid_prefix, regions);
}

int RGWRados::list_zonegroups(list<string>& zonegroups)
{
  RGWZoneGroup zonegroup;

  return list_raw_prefixed_objs(zonegroup.get_pool(cct), zonegroup_names_oid_prefix, zonegroups);
}

int RGWRados::list_zones(list<string>& zones)
{
  RGWZoneParams zoneparams;

  return list_raw_prefixed_objs(zoneparams.get_pool(cct), zone_names_oid_prefix, zones);
}

int RGWRados::list_realms(list<string>& realms)
{
  RGWRealm realm(cct, this);
  return list_raw_prefixed_objs(realm.get_pool(cct), realm_names_oid_prefix, realms);
}

int RGWRados::list_periods(list<string>& periods)
{
  RGWPeriod period;
  list<string> raw_periods;
  int ret = list_raw_prefixed_objs(period.get_pool(cct), period.get_info_oid_prefix(), raw_periods);
  if (ret < 0) {
    return ret;
  }
  for (const auto& oid : raw_periods) {
    size_t pos = oid.find(".");
    if (pos != std::string::npos) {
      periods.push_back(oid.substr(0, pos));
    } else {
      periods.push_back(oid);
    }
  }
  periods.sort(); // unique() only detects duplicates if they're adjacent
  periods.unique();
  return 0;
}


int RGWRados::list_periods(const string& current_period, list<string>& periods)
{
  int ret = 0;
  string period_id = current_period;
  while(!period_id.empty()) {
    RGWPeriod period(period_id);
    ret = period.init(cct, this);
    if (ret < 0) {
      return ret;
    }
    periods.push_back(period.get_id());
    period_id = period.get_predecessor();
  }
  
  return ret;
}

/**
 * Open the pool used as root for this gateway
 * Returns: 0 on success, -ERR# otherwise.
 */
int RGWRados::open_root_pool_ctx()
{
  return rgw_init_ioctx(get_rados_handle(), get_zone_params().domain_root, root_pool_ctx, true);
}

int RGWRados::open_gc_pool_ctx()
{
  return rgw_init_ioctx(get_rados_handle(), get_zone_params().gc_pool, gc_pool_ctx, true);
}

int RGWRados::open_lc_pool_ctx()
{
  return rgw_init_ioctx(get_rados_handle(), get_zone_params().lc_pool, lc_pool_ctx, true);
}

int RGWRados::open_objexp_pool_ctx()
{
  return rgw_init_ioctx(get_rados_handle(), get_zone_params().log_pool, objexp_pool_ctx, true);
}

int RGWRados::open_reshard_pool_ctx()
{
  return rgw_init_ioctx(get_rados_handle(), get_zone_params().reshard_pool, reshard_pool_ctx, true);
}

int RGWRados::init_watch()
{
  int r = rgw_init_ioctx(&rados[0], get_zone_params().control_pool, control_pool_ctx, true);
  if (r < 0) {
    return r;
  }

  num_watchers = cct->_conf->rgw_num_control_oids;

  bool compat_oid = (num_watchers == 0);

  if (num_watchers <= 0)
    num_watchers = 1;

  notify_oids = new string[num_watchers];
  watchers = new RGWWatcher *[num_watchers];

  for (int i=0; i < num_watchers; i++) {
    string& notify_oid = notify_oids[i];
    notify_oid = notify_oid_prefix;
    if (!compat_oid) {
      char buf[16];
      snprintf(buf, sizeof(buf), ".%d", i);
      notify_oid.append(buf);
    }
    r = control_pool_ctx.create(notify_oid, false);
    if (r < 0 && r != -EEXIST)
      return r;

    RGWWatcher *watcher = new RGWWatcher(this, i, notify_oid);
    watchers[i] = watcher;

    r = watcher->register_watch();
    if (r < 0)
      return r;
  }

  watch_initialized = true;

  set_cache_enabled(true);

  return 0;
}

void RGWRados::pick_control_oid(const string& key, string& notify_oid)
{
  uint32_t r = ceph_str_hash_linux(key.c_str(), key.size());

  int i = r % num_watchers;
  char buf[16];
  snprintf(buf, sizeof(buf), ".%d", i);

  notify_oid = notify_oid_prefix;
  notify_oid.append(buf);
}

int RGWRados::open_pool_ctx(const rgw_pool& pool, librados::IoCtx&  io_ctx)
{
  librados::Rados *rad = get_rados_handle();
  int r = rgw_init_ioctx(rad, pool, io_ctx);
  if (r != -ENOENT)
    return r;

  if (!pools_initialized)
    return r;

  r = rad->pool_create(pool.name.c_str());
  if (r < 0 && r != -EEXIST)
    return r;

  r = rgw_init_ioctx(rad, pool, io_ctx);
  if (r < 0)
    return r;

  r = io_ctx.application_enable(pg_pool_t::APPLICATION_NAME_RGW, false);
  if (r < 0 && r != -EOPNOTSUPP)
    return r;
  return 0;
}

void RGWRados::build_bucket_index_marker(const string& shard_id_str, const string& shard_marker,
      string *marker) {
  if (marker) {
    *marker = shard_id_str;
    marker->append(BucketIndexShardsManager::KEY_VALUE_SEPARATOR);
    marker->append(shard_marker);
  }
}

int RGWRados::open_bucket_index_ctx(const RGWBucketInfo& bucket_info, librados::IoCtx& index_ctx)
{
  const string *rule = &bucket_info.placement_rule;
  if (rule->empty()) {
    rule = &zonegroup.default_placement;
  }
  auto iter = zone_params.placement_pools.find(*rule);
  if (iter == zone_params.placement_pools.end()) {
    ldout(cct, 0) << "could not find placement rule " << *rule << " within zonegroup " << dendl;
    return -EINVAL;
  }

  int r = open_pool_ctx(iter->second.index_pool, index_ctx);
  if (r < 0)
    return r;

  return 0;
}

/**
 * set up a bucket listing.
 * handle is filled in.
 * Returns 0 on success, -ERR# otherwise.
 */
int RGWRados::list_buckets_init(RGWAccessHandle *handle)
{
  librados::NObjectIterator *state = new librados::NObjectIterator(root_pool_ctx.nobjects_begin());
  *handle = (RGWAccessHandle)state;
  return 0;
}

/** 
 * get the next bucket in the listing.
 * obj is filled in,
 * handle is updated.
 * returns 0 on success, -ERR# otherwise.
 */
int RGWRados::list_buckets_next(rgw_bucket_dir_entry& obj, RGWAccessHandle *handle)
{
  librados::NObjectIterator *state = (librados::NObjectIterator *)*handle;

  do {
    if (*state == root_pool_ctx.nobjects_end()) {
      delete state;
      return -ENOENT;
    }

    obj.key.name = (*state)->get_oid();
    if (obj.key.name[0] == '_') {
      obj.key.name = obj.key.name.substr(1);
    }

    (*state)++;
  } while (obj.key.name[0] == '.'); /* skip all entries starting with '.' */

  return 0;
}


/**** logs ****/

struct log_list_state {
  string prefix;
  librados::IoCtx io_ctx;
  librados::NObjectIterator obit;
};

int RGWRados::log_list_init(const string& prefix, RGWAccessHandle *handle)
{
  log_list_state *state = new log_list_state;
  int r = rgw_init_ioctx(get_rados_handle(), get_zone_params().log_pool, state->io_ctx);
  if (r < 0) {
    delete state;
    return r;
  }
  state->prefix = prefix;
  state->obit = state->io_ctx.nobjects_begin();
  *handle = (RGWAccessHandle)state;
  return 0;
}

int RGWRados::log_list_next(RGWAccessHandle handle, string *name)
{
  log_list_state *state = static_cast<log_list_state *>(handle);
  while (true) {
    if (state->obit == state->io_ctx.nobjects_end()) {
      delete state;
      return -ENOENT;
    }
    if (state->prefix.length() &&
	state->obit->get_oid().find(state->prefix) != 0) {
      state->obit++;
      continue;
    }
    *name = state->obit->get_oid();
    state->obit++;
    break;
  }
  return 0;
}

int RGWRados::log_remove(const string& name)
{
  librados::IoCtx io_ctx;
  int r = rgw_init_ioctx(get_rados_handle(), get_zone_params().log_pool, io_ctx);
  if (r < 0)
    return r;
  return io_ctx.remove(name);
}

struct log_show_state {
  librados::IoCtx io_ctx;
  bufferlist bl;
  bufferlist::iterator p;
  string name;
  uint64_t pos;
  bool eof;
  log_show_state() : pos(0), eof(false) {}
};

int RGWRados::log_show_init(const string& name, RGWAccessHandle *handle)
{
  log_show_state *state = new log_show_state;
  int r = rgw_init_ioctx(get_rados_handle(), get_zone_params().log_pool, state->io_ctx);
  if (r < 0) {
    delete state;
    return r;
  }
  state->name = name;
  *handle = (RGWAccessHandle)state;
  return 0;
}

int RGWRados::log_show_next(RGWAccessHandle handle, rgw_log_entry *entry)
{
  log_show_state *state = static_cast<log_show_state *>(handle);
  off_t off = state->p.get_off();

  ldout(cct, 10) << "log_show_next pos " << state->pos << " bl " << state->bl.length()
	   << " off " << off
	   << " eof " << (int)state->eof
	   << dendl;
  // read some?
  unsigned chunk = 1024*1024;
  if ((state->bl.length() - off) < chunk/2 && !state->eof) {
    bufferlist more;
    int r = state->io_ctx.read(state->name, more, chunk, state->pos);
    if (r < 0)
      return r;
    state->pos += r;
    bufferlist old;
    try {
      old.substr_of(state->bl, off, state->bl.length() - off);
    } catch (buffer::error& err) {
      return -EINVAL;
    }
    state->bl.clear();
    state->bl.claim(old);
    state->bl.claim_append(more);
    state->p = state->bl.begin();
    if ((unsigned)r < chunk)
      state->eof = true;
    ldout(cct, 10) << " read " << r << dendl;
  }

  if (state->p.end())
    return 0;  // end of file
  try {
    decode(*entry, state->p);
  }
  catch (const buffer::error &e) {
    return -EINVAL;
  }
  return 1;
}

/**
 * usage_log_hash: get usage log key hash, based on name and index
 *
 * Get the usage object name. Since a user may have more than 1
 * object holding that info (multiple shards), we use index to
 * specify that shard number. Once index exceeds max shards it
 * wraps.
 * If name is not being set, results for all users will be returned
 * and index will wrap only after total shards number.
 *
 * @param cct [in] ceph context
 * @param name [in] user name
 * @param hash [out] hash value
 * @param index [in] shard index number 
 */
static void usage_log_hash(CephContext *cct, const string& name, string& hash, uint32_t index)
{
  uint32_t val = index;

  if (!name.empty()) {
    int max_user_shards = cct->_conf->rgw_usage_max_user_shards;
    val %= max_user_shards;
    val += ceph_str_hash_linux(name.c_str(), name.size());
  }
  char buf[17];
  int max_shards = cct->_conf->rgw_usage_max_shards;
  snprintf(buf, sizeof(buf), RGW_USAGE_OBJ_PREFIX "%u", (unsigned)(val % max_shards));
  hash = buf;
}

int RGWRados::log_usage(map<rgw_user_bucket, RGWUsageBatch>& usage_info)
{
  uint32_t index = 0;

  map<string, rgw_usage_log_info> log_objs;

  string hash;
  string last_user;

  /* restructure usage map, zone by object hash */
  map<rgw_user_bucket, RGWUsageBatch>::iterator iter;
  for (iter = usage_info.begin(); iter != usage_info.end(); ++iter) {
    const rgw_user_bucket& ub = iter->first;
    RGWUsageBatch& info = iter->second;

    if (ub.user.empty()) {
      ldout(cct, 0) << "WARNING: RGWRados::log_usage(): user name empty (bucket=" << ub.bucket << "), skipping" << dendl;
      continue;
    }

    if (ub.user != last_user) {
      /* index *should* be random, but why waste extra cycles
         in most cases max user shards is not going to exceed 1,
         so just incrementing it */
      usage_log_hash(cct, ub.user, hash, index++);
    }
    last_user = ub.user;
    vector<rgw_usage_log_entry>& v = log_objs[hash].entries;

    for (auto miter = info.m.begin(); miter != info.m.end(); ++miter) {
      v.push_back(miter->second);
    }
  }

  map<string, rgw_usage_log_info>::iterator liter;

  for (liter = log_objs.begin(); liter != log_objs.end(); ++liter) {
    int r = cls_obj_usage_log_add(liter->first, liter->second);
    if (r < 0)
      return r;
  }
  return 0;
}

int RGWRados::read_usage(const rgw_user& user, uint64_t start_epoch, uint64_t end_epoch, uint32_t max_entries,
                         bool *is_truncated, RGWUsageIter& usage_iter, map<rgw_user_bucket, rgw_usage_log_entry>& usage)
{
  uint32_t num = max_entries;
  string hash, first_hash;
  string user_str = user.to_str();
  usage_log_hash(cct, user_str, first_hash, 0);

  if (usage_iter.index) {
    usage_log_hash(cct, user_str, hash, usage_iter.index);
  } else {
    hash = first_hash;
  }

  usage.clear();

  do {
    map<rgw_user_bucket, rgw_usage_log_entry> ret_usage;
    map<rgw_user_bucket, rgw_usage_log_entry>::iterator iter;

    int ret =  cls_obj_usage_log_read(hash, user_str, start_epoch, end_epoch, num,
                                    usage_iter.read_iter, ret_usage, is_truncated);
    if (ret == -ENOENT)
      goto next;

    if (ret < 0)
      return ret;

    num -= ret_usage.size();

    for (iter = ret_usage.begin(); iter != ret_usage.end(); ++iter) {
      usage[iter->first].aggregate(iter->second);
    }

next:
    if (!*is_truncated) {
      usage_iter.read_iter.clear();
      usage_log_hash(cct, user_str, hash, ++usage_iter.index);
    }
  } while (num && !*is_truncated && hash != first_hash);
  return 0;
}

int RGWRados::trim_usage(rgw_user& user, uint64_t start_epoch, uint64_t end_epoch)
{
  uint32_t index = 0;
  string hash, first_hash;
  string user_str = user.to_str();
  usage_log_hash(cct, user_str, first_hash, index);

  hash = first_hash;
  do {
    int ret =  cls_obj_usage_log_trim(hash, user_str, start_epoch, end_epoch);

    if (ret < 0 && ret != -ENOENT)
      return ret;

    usage_log_hash(cct, user_str, hash, ++index);
  } while (hash != first_hash);

  return 0;
}

int RGWRados::key_to_shard_id(const string& key, int max_shards)
{
  return rgw_shard_id(key, max_shards);
}

void RGWRados::shard_name(const string& prefix, unsigned max_shards, const string& key, string& name, int *shard_id)
{
  uint32_t val = ceph_str_hash_linux(key.c_str(), key.size());
  char buf[16];
  if (shard_id) {
    *shard_id = val % max_shards;
  }
  snprintf(buf, sizeof(buf), "%u", (unsigned)(val % max_shards));
  name = prefix + buf;
}

void RGWRados::shard_name(const string& prefix, unsigned max_shards, const string& section, const string& key, string& name)
{
  uint32_t val = ceph_str_hash_linux(key.c_str(), key.size());
  val ^= ceph_str_hash_linux(section.c_str(), section.size());
  char buf[16];
  snprintf(buf, sizeof(buf), "%u", (unsigned)(val % max_shards));
  name = prefix + buf;
}

void RGWRados::shard_name(const string& prefix, unsigned shard_id, string& name)
{
  char buf[16];
  snprintf(buf, sizeof(buf), "%u", shard_id);
  name = prefix + buf;

}

void RGWRados::time_log_prepare_entry(cls_log_entry& entry, const real_time& ut, const string& section, const string& key, bufferlist& bl)
{
  cls_log_add_prepare_entry(entry, utime_t(ut), section, key, bl);
}

int RGWRados::time_log_add_init(librados::IoCtx& io_ctx)
{
  return rgw_init_ioctx(get_rados_handle(), get_zone_params().log_pool, io_ctx, true);

}

int RGWRados::time_log_add(const string& oid, const real_time& ut, const string& section, const string& key, bufferlist& bl)
{
  librados::IoCtx io_ctx;

  int r = time_log_add_init(io_ctx);
  if (r < 0) {
    return r;
  }

  ObjectWriteOperation op;
  utime_t t(ut);
  cls_log_add(op, t, section, key, bl);

  return io_ctx.operate(oid, &op);
}

int RGWRados::time_log_add(const string& oid, list<cls_log_entry>& entries,
			   librados::AioCompletion *completion, bool monotonic_inc)
{
  librados::IoCtx io_ctx;

  int r = time_log_add_init(io_ctx);
  if (r < 0) {
    return r;
  }

  ObjectWriteOperation op;
  cls_log_add(op, entries, monotonic_inc);

  if (!completion) {
    r = io_ctx.operate(oid, &op);
  } else {
    r = io_ctx.aio_operate(oid, completion, &op);
  }
  return r;
}

int RGWRados::time_log_list(const string& oid, const real_time& start_time, const real_time& end_time,
                            int max_entries, list<cls_log_entry>& entries,
			    const string& marker,
			    string *out_marker,
			    bool *truncated)
{
  librados::IoCtx io_ctx;

  int r = rgw_init_ioctx(get_rados_handle(), get_zone_params().log_pool, io_ctx);
  if (r < 0)
    return r;
  librados::ObjectReadOperation op;

  utime_t st(start_time);
  utime_t et(end_time);

  cls_log_list(op, st, et, marker, max_entries, entries,
	       out_marker, truncated);

  bufferlist obl;

  int ret = io_ctx.operate(oid, &op, &obl);
  if (ret < 0)
    return ret;

  return 0;
}

int RGWRados::time_log_info(const string& oid, cls_log_header *header)
{
  librados::IoCtx io_ctx;

  int r = rgw_init_ioctx(get_rados_handle(), get_zone_params().log_pool, io_ctx);
  if (r < 0)
    return r;
  librados::ObjectReadOperation op;

  cls_log_info(op, header);

  bufferlist obl;

  int ret = io_ctx.operate(oid, &op, &obl);
  if (ret < 0)
    return ret;

  return 0;
}

int RGWRados::time_log_info_async(librados::IoCtx& io_ctx, const string& oid, cls_log_header *header, librados::AioCompletion *completion)
{
  int r = rgw_init_ioctx(get_rados_handle(), get_zone_params().log_pool, io_ctx);
  if (r < 0)
    return r;

  librados::ObjectReadOperation op;

  cls_log_info(op, header);

  int ret = io_ctx.aio_operate(oid, completion, &op, NULL);
  if (ret < 0)
    return ret;

  return 0;
}

int RGWRados::time_log_trim(const string& oid, const real_time& start_time, const real_time& end_time,
			    const string& from_marker, const string& to_marker,
                            librados::AioCompletion *completion)
{
  librados::IoCtx io_ctx;

  int r = rgw_init_ioctx(get_rados_handle(), get_zone_params().log_pool, io_ctx);
  if (r < 0)
    return r;

  utime_t st(start_time);
  utime_t et(end_time);

  ObjectWriteOperation op;
  cls_log_trim(op, st, et, from_marker, to_marker);

  if (!completion) {
    r = io_ctx.operate(oid, &op);
  } else {
    r = io_ctx.aio_operate(oid, completion, &op);
  }
  return r;
}

string RGWRados::objexp_hint_get_shardname(int shard_num)
{
  char buf[32];
  snprintf(buf, sizeof(buf), "%010u", (unsigned)shard_num);

  string objname("obj_delete_at_hint.");
  return objname + buf;
}

int RGWRados::objexp_key_shard(const rgw_obj_index_key& key)
{
  string obj_key = key.name + key.instance;
  int num_shards = cct->_conf->rgw_objexp_hints_num_shards;
  return rgw_bucket_shard_index(obj_key, num_shards);
}

static string objexp_hint_get_keyext(const string& tenant_name,
                                     const string& bucket_name,
                                     const string& bucket_id,
                                     const rgw_obj_key& obj_key)
{
  return tenant_name + (tenant_name.empty() ? "" : ":") + bucket_name + ":" + bucket_id +
      ":" + obj_key.name + ":" + obj_key.instance;
}

int RGWRados::objexp_hint_add(const ceph::real_time& delete_at,
                              const string& tenant_name,
                              const string& bucket_name,
                              const string& bucket_id,
                              const rgw_obj_index_key& obj_key)
{
  const string keyext = objexp_hint_get_keyext(tenant_name, bucket_name,
          bucket_id, obj_key);
  objexp_hint_entry he = {
      .tenant = tenant_name,
      .bucket_name = bucket_name,
      .bucket_id = bucket_id,
      .obj_key = obj_key,
      .exp_time = delete_at };
  bufferlist hebl;
  encode(he, hebl);
  ObjectWriteOperation op;
  cls_timeindex_add(op, utime_t(delete_at), keyext, hebl);

  string shard_name = objexp_hint_get_shardname(objexp_key_shard(obj_key));
  return objexp_pool_ctx.operate(shard_name, &op);
}

void  RGWRados::objexp_get_shard(int shard_num,
                                 string& shard)                       /* out */
{
  shard = objexp_hint_get_shardname(shard_num);
}

int RGWRados::objexp_hint_list(const string& oid,
                               const ceph::real_time& start_time,
                               const ceph::real_time& end_time,
                               const int max_entries,
                               const string& marker,
                               list<cls_timeindex_entry>& entries, /* out */
                               string *out_marker,                 /* out */
                               bool *truncated)                    /* out */
{
  librados::ObjectReadOperation op;
  cls_timeindex_list(op, utime_t(start_time), utime_t(end_time), marker, max_entries, entries,
        out_marker, truncated);

  bufferlist obl;
  int ret = objexp_pool_ctx.operate(oid, &op, &obl);

  if ((ret < 0 ) && (ret != -ENOENT)) {
    return ret;
  }

  if ((ret == -ENOENT) && truncated) {
    *truncated = false;
  }

  return 0;
}

int RGWRados::objexp_hint_parse(cls_timeindex_entry &ti_entry,  /* in */
                                objexp_hint_entry& hint_entry)  /* out */
{
  try {
    bufferlist::iterator iter = ti_entry.value.begin();
    decode(hint_entry, iter);
  } catch (buffer::error& err) {
    ldout(cct, 0) << "ERROR: couldn't decode avail_pools" << dendl;
  }

  return 0;
}

int RGWRados::objexp_hint_trim(const string& oid,
                               const ceph::real_time& start_time,
                               const ceph::real_time& end_time,
                               const string& from_marker,
                               const string& to_marker)
{
  int ret = cls_timeindex_trim(objexp_pool_ctx, oid, utime_t(start_time), utime_t(end_time),
          from_marker, to_marker);
  if ((ret < 0 ) && (ret != -ENOENT)) {
    return ret;
  }

  return 0;
}

int RGWRados::lock_exclusive(rgw_pool& pool, const string& oid, timespan& duration, 
                             string& zone_id, string& owner_id) {
  librados::IoCtx io_ctx;

  int r = rgw_init_ioctx(get_rados_handle(), pool, io_ctx);
  if (r < 0) {
    return r;
  }
  uint64_t msec = std::chrono::duration_cast<std::chrono::milliseconds>(duration).count();
  utime_t ut(msec / 1000, msec % 1000);
  
  rados::cls::lock::Lock l(log_lock_name);
  l.set_duration(ut);
  l.set_cookie(owner_id);
  l.set_tag(zone_id);
  l.set_renew(true);
  
  return l.lock_exclusive(&io_ctx, oid);
}

int RGWRados::unlock(rgw_pool& pool, const string& oid, string& zone_id, string& owner_id) {
  librados::IoCtx io_ctx;

  int r = rgw_init_ioctx(get_rados_handle(), pool, io_ctx);
  if (r < 0) {
    return r;
  }
  
  rados::cls::lock::Lock l(log_lock_name);
  l.set_tag(zone_id);
  l.set_cookie(owner_id);
  
  return l.unlock(&io_ctx, oid);
}

int RGWRados::decode_policy(bufferlist& bl, ACLOwner *owner)
{
  bufferlist::iterator i = bl.begin();
  RGWAccessControlPolicy policy(cct);
  try {
    policy.decode_owner(i);
  } catch (buffer::error& err) {
    ldout(cct, 0) << "ERROR: could not decode policy, caught buffer::error" << dendl;
    return -EIO;
  }
  *owner = policy.get_owner();
  return 0;
}

int rgw_policy_from_attrset(CephContext *cct, map<string, bufferlist>& attrset, RGWAccessControlPolicy *policy)
{
  map<string, bufferlist>::iterator aiter = attrset.find(RGW_ATTR_ACL);
  if (aiter == attrset.end())
    return -EIO;

  bufferlist& bl = aiter->second;
  bufferlist::iterator iter = bl.begin();
  try {
    policy->decode(iter);
  } catch (buffer::error& err) {
    ldout(cct, 0) << "ERROR: could not decode policy, caught buffer::error" << dendl;
    return -EIO;
  }
  if (cct->_conf->subsys.should_gather(ceph_subsys_rgw, 15)) {
    RGWAccessControlPolicy_S3 *s3policy = static_cast<RGWAccessControlPolicy_S3 *>(policy);
    ldout(cct, 15) << __func__ << " Read AccessControlPolicy";
    s3policy->to_xml(*_dout);
    *_dout << dendl;
  }
  return 0;
}


int RGWRados::Bucket::update_bucket_id(const string& new_bucket_id)
{
  rgw_bucket bucket = bucket_info.bucket;
  bucket.update_bucket_id(new_bucket_id);

  RGWObjectCtx obj_ctx(store);

  int ret = store->get_bucket_instance_info(obj_ctx, bucket, bucket_info, nullptr, nullptr);
  if (ret < 0) {
    return ret;
  }

  return 0;
}

/** 
 * get listing of the objects in a bucket.
 *
 * max: maximum number of results to return
 * bucket: bucket to list contents of
 * prefix: only return results that match this prefix
 * delim: do not include results that match this string.
 *     Any skipped results will have the matching portion of their name
 *     inserted in common_prefixes with a "true" mark.
 * marker: if filled in, begin the listing with this object.
 * end_marker: if filled in, end the listing with this object.
 * result: the objects are put in here.
 * common_prefixes: if delim is filled in, any matching prefixes are placed here.
 * is_truncated: if number of objects in the bucket is bigger than max, then truncated.
 */
int RGWRados::Bucket::List::list_objects(int64_t max,
                                         vector<rgw_bucket_dir_entry> *result,
                                         map<string, bool> *common_prefixes,
                                         bool *is_truncated)
{
  RGWRados *store = target->get_store();
  CephContext *cct = store->ctx();
  int shard_id = target->get_shard_id();

  int count = 0;
  bool truncated = true;
  int read_ahead = std::max(cct->_conf->rgw_list_bucket_min_readahead,max);

  result->clear();

  rgw_obj_key marker_obj(params.marker.name, params.marker.instance, params.ns);
  rgw_obj_index_key cur_marker;
  marker_obj.get_index_key(&cur_marker);

  rgw_obj_key end_marker_obj(params.end_marker.name, params.end_marker.instance,
                             params.ns);
  rgw_obj_index_key cur_end_marker;
  end_marker_obj.get_index_key(&cur_end_marker);
  const bool cur_end_marker_valid = !params.end_marker.empty();

  rgw_obj_key prefix_obj(params.prefix);
  prefix_obj.ns = params.ns;
  string cur_prefix = prefix_obj.get_index_key_name();

  string bigger_than_delim;

  if (!params.delim.empty()) {
    unsigned long val = decode_utf8((unsigned char *)params.delim.c_str(), params.delim.size());
    char buf[params.delim.size() + 16];
    int r = encode_utf8(val + 1, (unsigned char *)buf);
    if (r < 0) {
      ldout(cct,0) << "ERROR: encode_utf8() failed" << dendl;
      return -EINVAL;
    }
    buf[r] = '\0';

    bigger_than_delim = buf;

    /* if marker points at a common prefix, fast forward it into its upperbound string */
    int delim_pos = cur_marker.name.find(params.delim, cur_prefix.size());
    if (delim_pos >= 0) {
      string s = cur_marker.name.substr(0, delim_pos);
      s.append(bigger_than_delim);
      cur_marker = s;
    }
  }
  
  string skip_after_delim;
  while (truncated && count <= max) {
    if (skip_after_delim > cur_marker.name) {
      cur_marker = skip_after_delim;
      ldout(cct, 20) << "setting cur_marker=" << cur_marker.name << "[" << cur_marker.instance << "]" << dendl;
    }
    std::map<string, rgw_bucket_dir_entry> ent_map;
    int r = store->cls_bucket_list(target->get_bucket_info(), shard_id, cur_marker, cur_prefix,
                                   read_ahead + 1 - count, params.list_versions, ent_map,
                                   &truncated, &cur_marker);
    if (r < 0)
      return r;

    std::map<string, rgw_bucket_dir_entry>::iterator eiter;
    for (eiter = ent_map.begin(); eiter != ent_map.end(); ++eiter) {
      rgw_bucket_dir_entry& entry = eiter->second;
      rgw_obj_index_key index_key = entry.key;

      rgw_obj_key obj(index_key);

      /* note that parse_raw_oid() here will not set the correct object's instance, as
       * rgw_obj_index_key encodes that separately. We don't need to set the instance because it's
       * not needed for the checks here and we end up using the raw entry for the return vector
       */
      bool valid = rgw_obj_key::parse_raw_oid(index_key.name, &obj);
      if (!valid) {
        ldout(cct, 0) << "ERROR: could not parse object name: " << obj.name << dendl;
        continue;
      }
      bool check_ns = (obj.ns == params.ns);
      if (!params.list_versions && !entry.is_visible()) {
        continue;
      }

      if (params.enforce_ns && !check_ns) {
        if (!params.ns.empty()) {
          /* we've iterated past the namespace we're searching -- done now */
          truncated = false;
          goto done;
        }

        /* we're not looking at the namespace this object is in, next! */
        continue;
      }

      if (cur_end_marker_valid && cur_end_marker <= index_key) {
        truncated = false;
        goto done;
      }

      if (count < max) {
        params.marker = index_key;
        next_marker = index_key;
      }

      if (params.filter && !params.filter->filter(obj.name, index_key.name))
        continue;

      if (params.prefix.size() &&  (obj.name.compare(0, params.prefix.size(), params.prefix) != 0))
        continue;

      if (!params.delim.empty()) {
        int delim_pos = obj.name.find(params.delim, params.prefix.size());

        if (delim_pos >= 0) {
          string prefix_key = obj.name.substr(0, delim_pos + 1);

          if (common_prefixes &&
              common_prefixes->find(prefix_key) == common_prefixes->end()) {
            if (count >= max) {
              truncated = true;
              goto done;
            }
            next_marker = prefix_key;
            (*common_prefixes)[prefix_key] = true;

            int marker_delim_pos = cur_marker.name.find(params.delim, cur_prefix.size());

            skip_after_delim = cur_marker.name.substr(0, marker_delim_pos);
            skip_after_delim.append(bigger_than_delim);

            ldout(cct, 20) << "skip_after_delim=" << skip_after_delim << dendl;

            count++;
          }

          continue;
        }
      }

      if (count >= max) {
        truncated = true;
        goto done;
      }

      result->emplace_back(std::move(entry));
      count++;
    }
  }

done:
  if (is_truncated)
    *is_truncated = truncated;

  return 0;
}

/**
 * create a rados pool, associated meta info
 * returns 0 on success, -ERR# otherwise.
 */
int RGWRados::create_pool(const rgw_pool& pool)
{
  int ret = 0;

  librados::Rados *rad = get_rados_handle();
  ret = rad->pool_create(pool.name.c_str(), 0);
  if (ret == -EEXIST)
    ret = 0;
  else if (ret == -ERANGE) {
    ldout(cct, 0)
      << __func__
      << " ERROR: librados::Rados::pool_create returned " << cpp_strerror(-ret)
      << " (this can be due to a pool or placement group misconfiguration, e.g., pg_num < pgp_num)"
      << dendl;
  }
  if (ret < 0)
    return ret;

  librados::IoCtx io_ctx;
  ret = rad->ioctx_create(pool.name.c_str(), io_ctx);
  if (ret < 0)
    return ret;

  ret = io_ctx.application_enable(pg_pool_t::APPLICATION_NAME_RGW, false);
  if (ret < 0 && ret != -EOPNOTSUPP)
    return ret;
  return 0;
}

int RGWRados::init_bucket_index(RGWBucketInfo& bucket_info, int num_shards)
{
  librados::IoCtx index_ctx; // context for new bucket

  string dir_oid =  dir_oid_prefix;
  int r = open_bucket_index_ctx(bucket_info, index_ctx);
  if (r < 0) {
    return r;
  }

  dir_oid.append(bucket_info.bucket.bucket_id);

  map<int, string> bucket_objs;
  get_bucket_index_objects(dir_oid, num_shards, bucket_objs);

  return CLSRGWIssueBucketIndexInit(index_ctx, bucket_objs, cct->_conf->rgw_bucket_index_max_aio)();
}

void RGWRados::create_bucket_id(string *bucket_id)
{
  uint64_t iid = instance_id();
  uint64_t bid = next_bucket_id();
  char buf[get_zone_params().get_id().size() + 48];
  snprintf(buf, sizeof(buf), "%s.%" PRIu64 ".%" PRIu64,
           get_zone_params().get_id().c_str(), iid, bid);
  *bucket_id = buf;
}

int RGWRados::create_bucket(RGWUserInfo& owner, rgw_bucket& bucket,
                            const string& zonegroup_id,
                            const string& placement_rule,
                            const string& swift_ver_location,
                            const RGWQuotaInfo * pquota_info,
			    map<std::string, bufferlist>& attrs,
                            RGWBucketInfo& info,
                            obj_version *pobjv,
                            obj_version *pep_objv,
                            real_time creation_time,
                            rgw_bucket *pmaster_bucket,
                            uint32_t *pmaster_num_shards,
			    bool exclusive)
{
#define MAX_CREATE_RETRIES 20 /* need to bound retries */
  string selected_placement_rule_name;
  RGWZonePlacementInfo rule_info;

  for (int i = 0; i < MAX_CREATE_RETRIES; i++) {
    int ret = 0;
    ret = select_bucket_placement(owner, zonegroup_id, placement_rule,
                                  &selected_placement_rule_name, &rule_info);
    if (ret < 0)
      return ret;

    if (!pmaster_bucket) {
      create_bucket_id(&bucket.marker);
      bucket.bucket_id = bucket.marker;
    } else {
      bucket.marker = pmaster_bucket->marker;
      bucket.bucket_id = pmaster_bucket->bucket_id;
    }

    RGWObjVersionTracker& objv_tracker = info.objv_tracker;

    if (pobjv) {
      objv_tracker.write_version = *pobjv;
    } else {
      objv_tracker.generate_new_write_ver(cct);
    }

    info.bucket = bucket;
    info.owner = owner.user_id;
    info.zonegroup = zonegroup_id;
    info.placement_rule = selected_placement_rule_name;
    info.index_type = rule_info.index_type;
    info.swift_ver_location = swift_ver_location;
    info.swift_versioning = (!swift_ver_location.empty());
    if (pmaster_num_shards) {
      info.num_shards = *pmaster_num_shards;
    } else {
      info.num_shards = bucket_index_max_shards;
    }
    info.bucket_index_shard_hash_type = RGWBucketInfo::MOD;
    info.requester_pays = false;
    if (real_clock::is_zero(creation_time)) {
      info.creation_time = ceph::real_clock::now();
    } else {
      info.creation_time = creation_time;
    }
    if (pquota_info) {
      info.quota = *pquota_info;
    }

    int r = init_bucket_index(info, info.num_shards);
    if (r < 0) {
      return r;
    }

    ret = put_linked_bucket_info(info, exclusive, ceph::real_time(), pep_objv, &attrs, true);
    if (ret == -EEXIST) {
      librados::IoCtx index_ctx;
      map<int, string> bucket_objs;
      int r = open_bucket_index(info, index_ctx, bucket_objs);
      if (r < 0)
        return r;

       /* we need to reread the info and return it, caller will have a use for it */
      RGWObjVersionTracker instance_ver = info.objv_tracker;
      info.objv_tracker.clear();
      RGWObjectCtx obj_ctx(this);
      r = get_bucket_info(obj_ctx, bucket.tenant, bucket.name, info, NULL, NULL);
      if (r < 0) {
        if (r == -ENOENT) {
          continue;
        }
        ldout(cct, 0) << "get_bucket_info returned " << r << dendl;
        return r;
      }

      /* only remove it if it's a different bucket instance */
      if (info.bucket.bucket_id != bucket.bucket_id) {
        /* remove bucket meta instance */
        string entry = bucket.get_key();
        r = rgw_bucket_instance_remove_entry(this, entry, &instance_ver);
        if (r < 0)
          return r;

        map<int, string>::const_iterator biter;
        for (biter = bucket_objs.begin(); biter != bucket_objs.end(); ++biter) {
          // Do best effort removal
          index_ctx.remove(biter->second);
        }
      }
      /* ret == -ENOENT here */
    }
    return ret;
  }

  /* this is highly unlikely */
  ldout(cct, 0) << "ERROR: could not create bucket, continuously raced with bucket creation and removal" << dendl;
  return -ENOENT;
}

int RGWRados::select_new_bucket_location(RGWUserInfo& user_info, const string& zonegroup_id, const string& request_rule,
                                         string *pselected_rule_name, RGWZonePlacementInfo *rule_info)

{
  /* first check that zonegroup exists within current period. */
  RGWZoneGroup zonegroup;
  int ret = get_zonegroup(zonegroup_id, zonegroup);
  if (ret < 0) {
    ldout(cct, 0) << "could not find zonegroup " << zonegroup_id << " in current period" << dendl;
    return ret;
  }

  /* find placement rule. Hierarchy: request rule > user default rule > zonegroup default rule */
  std::map<std::string, RGWZoneGroupPlacementTarget>::const_iterator titer;

  if (!request_rule.empty()) {
    titer = zonegroup.placement_targets.find(request_rule);
    if (titer == zonegroup.placement_targets.end()) {
      ldout(cct, 0) << "could not find requested placement id " << request_rule 
                    << " within zonegroup " << dendl;
      return -ERR_INVALID_LOCATION_CONSTRAINT;
    }
  } else if (!user_info.default_placement.empty()) {
    titer = zonegroup.placement_targets.find(user_info.default_placement);
    if (titer == zonegroup.placement_targets.end()) {
      ldout(cct, 0) << "could not find user default placement id " << user_info.default_placement
                    << " within zonegroup " << dendl;
      return -ERR_INVALID_LOCATION_CONSTRAINT;
    }
  } else {
    if (zonegroup.default_placement.empty()) { // zonegroup default rule as fallback, it should not be empty.
      ldout(cct, 0) << "misconfiguration, zonegroup default placement id should not be empty." << dendl;
      return -ERR_ZONEGROUP_DEFAULT_PLACEMENT_MISCONFIGURATION;
    } else {
      titer = zonegroup.placement_targets.find(zonegroup.default_placement);
      if (titer == zonegroup.placement_targets.end()) {
        ldout(cct, 0) << "could not find zonegroup default placement id " << zonegroup.default_placement
                      << " within zonegroup " << dendl;
        return -ERR_INVALID_LOCATION_CONSTRAINT;
      }
    }
  }

  /* now check tag for the rule, whether user is permitted to use rule */
  const auto& target_rule = titer->second;
  if (!target_rule.user_permitted(user_info.placement_tags)) {
    ldout(cct, 0) << "user not permitted to use placement rule " << titer->first  << dendl;
    return -EPERM;
  }

  if (pselected_rule_name)
    *pselected_rule_name = titer->first;

  return select_bucket_location_by_rule(titer->first, rule_info);
}

int RGWRados::select_bucket_location_by_rule(const string& location_rule, RGWZonePlacementInfo *rule_info)
{
  if (location_rule.empty()) {
    /* we can only reach here if we're trying to set a bucket location from a bucket
     * created on a different zone, using a legacy / default pool configuration
     */
    if (rule_info) {
      return select_legacy_bucket_placement(rule_info);
    }

    return 0;
  }

  /*
   * make sure that zone has this rule configured. We're
   * checking it for the local zone, because that's where this bucket object is going to
   * reside.
   */
  map<string, RGWZonePlacementInfo>::iterator piter = get_zone_params().placement_pools.find(location_rule);
  if (piter == get_zone_params().placement_pools.end()) {
    /* couldn't find, means we cannot really place data for this bucket in this zone */
    if (get_zonegroup().equals(zonegroup.get_id())) {
      /* that's a configuration error, zone should have that rule, as we're within the requested
       * zonegroup */
      return -EINVAL;
    } else {
      /* oh, well, data is not going to be placed here, bucket object is just a placeholder */
      return 0;
    }
  }

  RGWZonePlacementInfo& placement_info = piter->second;

  if (rule_info) {
    *rule_info = placement_info;
  }

  return 0;
}

int RGWRados::select_bucket_placement(RGWUserInfo& user_info, const string& zonegroup_id, const string& placement_rule,
                                      string *pselected_rule_name, RGWZonePlacementInfo *rule_info)
{
  if (!get_zone_params().placement_pools.empty()) {
    return select_new_bucket_location(user_info, zonegroup_id, placement_rule,
                                      pselected_rule_name, rule_info);
  }

  if (pselected_rule_name) {
    pselected_rule_name->clear();
  }

  if (rule_info) {
    return select_legacy_bucket_placement(rule_info);
  }

  return 0;
}

int RGWRados::select_legacy_bucket_placement(RGWZonePlacementInfo *rule_info)
{
  bufferlist map_bl;
  map<string, bufferlist> m;
  string pool_name;
  bool write_map = false;

  rgw_raw_obj obj(get_zone_params().domain_root, avail_pools);

  RGWObjectCtx obj_ctx(this);
  int ret = rgw_get_system_obj(this, obj_ctx, get_zone_params().domain_root, avail_pools, map_bl, NULL, NULL);
  if (ret < 0) {
    goto read_omap;
  }

  try {
    bufferlist::iterator iter = map_bl.begin();
    decode(m, iter);
  } catch (buffer::error& err) {
    ldout(cct, 0) << "ERROR: couldn't decode avail_pools" << dendl;
  }

read_omap:
  if (m.empty()) {
    bufferlist header;
    ret = omap_get_all(obj, header, m);

    write_map = true;
  }

  if (ret < 0 || m.empty()) {
    vector<rgw_pool> pools;
    string s = string("default.") + default_storage_pool_suffix;
    pools.push_back(rgw_pool(s));
    vector<int> retcodes;
    bufferlist bl;
    ret = create_pools(pools, retcodes);
    if (ret < 0)
      return ret;
    ret = omap_set(obj, s, bl);
    if (ret < 0)
      return ret;
    m[s] = bl;
  }

  if (write_map) {
    bufferlist new_bl;
    encode(m, new_bl);
    ret = put_system_obj_data(NULL, obj, new_bl, -1, false);
    if (ret < 0) {
      ldout(cct, 0) << "WARNING: could not save avail pools map info ret=" << ret << dendl;
    }
  }

  auto miter = m.begin();
  if (m.size() > 1) {
    // choose a pool at random
    auto r = ceph::util::generate_random_number<size_t>(0, m.size() - 1);
    std::advance(miter, r);
  }
  pool_name = miter->first;

  rule_info->data_pool = pool_name;
  rule_info->data_extra_pool = pool_name;
  rule_info->index_pool = pool_name;
  rule_info->index_type = RGWBIType_Normal;

  return 0;
}

bool RGWRados::get_obj_data_pool(const string& placement_rule, const rgw_obj& obj, rgw_pool *pool)
{
  return rgw_get_obj_data_pool(zonegroup, zone_params, placement_rule, obj, pool);
}

bool RGWRados::obj_to_raw(const string& placement_rule, const rgw_obj& obj, rgw_raw_obj *raw_obj)
{
  get_obj_bucket_and_oid_loc(obj, raw_obj->oid, raw_obj->loc);

  return get_obj_data_pool(placement_rule, obj, &raw_obj->pool);
}

int RGWRados::update_placement_map()
{
  bufferlist header;
  map<string, bufferlist> m;
  rgw_raw_obj obj(get_zone_params().domain_root, avail_pools);
  int ret = omap_get_all(obj, header, m);
  if (ret < 0)
    return ret;

  bufferlist new_bl;
  encode(m, new_bl);
  ret = put_system_obj_data(NULL, obj, new_bl, -1, false);
  if (ret < 0) {
    ldout(cct, 0) << "WARNING: could not save avail pools map info ret=" << ret << dendl;
  }

  return ret;
}

int RGWRados::add_bucket_placement(const rgw_pool& new_pool)
{
  librados::Rados *rad = get_rados_handle();
  int ret = rad->pool_lookup(new_pool.name.c_str());
  if (ret < 0) // DNE, or something
    return ret;

  rgw_raw_obj obj(get_zone_params().domain_root, avail_pools);
  bufferlist empty_bl;
  ret = omap_set(obj, new_pool.to_str(), empty_bl);

  // don't care about return value
  update_placement_map();

  return ret;
}

int RGWRados::remove_bucket_placement(const rgw_pool& old_pool)
{
  rgw_raw_obj obj(get_zone_params().domain_root, avail_pools);
  int ret = omap_del(obj, old_pool.to_str());

  // don't care about return value
  update_placement_map();

  return ret;
}

int RGWRados::list_placement_set(set<rgw_pool>& names)
{
  bufferlist header;
  map<string, bufferlist> m;

  rgw_raw_obj obj(get_zone_params().domain_root, avail_pools);
  int ret = omap_get_all(obj, header, m);
  if (ret < 0)
    return ret;

  names.clear();
  map<string, bufferlist>::iterator miter;
  for (miter = m.begin(); miter != m.end(); ++miter) {
    names.insert(rgw_pool(miter->first));
  }

  return names.size();
}

int RGWRados::create_pools(vector<rgw_pool>& pools, vector<int>& retcodes)
{
  vector<librados::PoolAsyncCompletion *> completions;
  vector<int> rets;

  librados::Rados *rad = get_rados_handle();
  for (auto iter = pools.begin(); iter != pools.end(); ++iter) {
    librados::PoolAsyncCompletion *c = librados::Rados::pool_async_create_completion();
    completions.push_back(c);
    rgw_pool& pool = *iter;
    int ret = rad->pool_create_async(pool.name.c_str(), c);
    rets.push_back(ret);
  }

  vector<int>::iterator riter;
  vector<librados::PoolAsyncCompletion *>::iterator citer;

  bool error = false;
  assert(rets.size() == completions.size());
  for (riter = rets.begin(), citer = completions.begin(); riter != rets.end(); ++riter, ++citer) {
    int r = *riter;
    PoolAsyncCompletion *c = *citer;
    if (r == 0) {
      c->wait();
      r = c->get_return_value();
      if (r < 0) {
        ldout(cct, 0) << "WARNING: async pool_create returned " << r << dendl;
        error = true;
      }
    }
    c->release();
    retcodes.push_back(r);
  }
  if (error) {
    return 0;
  }

  std::vector<librados::IoCtx> io_ctxs;
  retcodes.clear();
  for (auto pool : pools) {
    io_ctxs.emplace_back();
    int ret = rad->ioctx_create(pool.name.c_str(), io_ctxs.back());
    if (ret < 0) {
      ldout(cct, 0) << "WARNING: ioctx_create returned " << ret << dendl;
      error = true;
    }
    retcodes.push_back(ret);
  }
  if (error) {
    return 0;
  }

  completions.clear();
  for (auto &io_ctx : io_ctxs) {
    librados::PoolAsyncCompletion *c =
      librados::Rados::pool_async_create_completion();
    completions.push_back(c);
    int ret = io_ctx.application_enable_async(pg_pool_t::APPLICATION_NAME_RGW,
                                              false, c);
    assert(ret == 0);
  }

  retcodes.clear();
  for (auto c : completions) {
    c->wait();
    int ret = c->get_return_value();
    if (ret == -EOPNOTSUPP) {
      ret = 0;
    } else if (ret < 0) {
      ldout(cct, 0) << "WARNING: async application_enable returned " << ret
                    << dendl;
      error = true;
    }
    c->release();
    retcodes.push_back(ret);
  }
  return 0;
}

int RGWRados::get_obj_head_ioctx(const RGWBucketInfo& bucket_info, const rgw_obj& obj, librados::IoCtx *ioctx)
{
  string oid, key;
  get_obj_bucket_and_oid_loc(obj, oid, key);

  rgw_pool pool;
  if (!get_obj_data_pool(bucket_info.placement_rule, obj, &pool)) {
    ldout(cct, 0) << "ERROR: cannot get data pool for obj=" << obj << ", probably misconfiguration" << dendl;
    return -EIO;
  }

  int r = open_pool_ctx(pool, *ioctx);
  if (r < 0) {
    return r;
  }

  ioctx->locator_set_key(key);

  return 0;
}

int RGWRados::get_obj_head_ref(const RGWBucketInfo& bucket_info, const rgw_obj& obj, rgw_rados_ref *ref)
{
  get_obj_bucket_and_oid_loc(obj, ref->oid, ref->key);

  rgw_pool pool;
  if (!get_obj_data_pool(bucket_info.placement_rule, obj, &pool)) {
    ldout(cct, 0) << "ERROR: cannot get data pool for obj=" << obj << ", probably misconfiguration" << dendl;
    return -EIO;
  }

  int r = open_pool_ctx(pool, ref->ioctx);
  if (r < 0) {
    return r;
  }

  ref->ioctx.locator_set_key(ref->key);

  return 0;
}

int RGWRados::get_raw_obj_ref(const rgw_raw_obj& obj, rgw_rados_ref *ref)
{
  ref->oid = obj.oid;
  ref->key = obj.loc;

  int r;

  if (ref->oid.empty()) {
    ref->oid = obj.pool.to_str();
    ref->pool = get_zone_params().domain_root;
  } else {
    ref->pool = obj.pool;
  }
  r = open_pool_ctx(ref->pool, ref->ioctx);
  if (r < 0)
    return r;

  ref->ioctx.locator_set_key(ref->key);

  return 0;
}

int RGWRados::get_system_obj_ref(const rgw_raw_obj& obj, rgw_rados_ref *ref)
{
  return get_raw_obj_ref(obj, ref);
}

/*
 * fixes an issue where head objects were supposed to have a locator created, but ended
 * up without one
 */
int RGWRados::fix_head_obj_locator(const RGWBucketInfo& bucket_info, bool copy_obj, bool remove_bad, rgw_obj_key& key)
{
  const rgw_bucket& bucket = bucket_info.bucket;
  string oid;
  string locator;

  rgw_obj obj(bucket, key);

  get_obj_bucket_and_oid_loc(obj, oid, locator);

  if (locator.empty()) {
    ldout(cct, 20) << "object does not have a locator, nothing to fix" << dendl;
    return 0;
  }

  librados::IoCtx ioctx;

  int ret = get_obj_head_ioctx(bucket_info, obj, &ioctx);
  if (ret < 0) {
    cerr << "ERROR: get_obj_head_ioctx() returned ret=" << ret << std::endl;
    return ret;
  }
  ioctx.locator_set_key(string()); /* override locator for this object, use empty locator */

  uint64_t size;
  bufferlist data;

  struct timespec mtime_ts;
  map<string, bufferlist> attrs;
  librados::ObjectReadOperation op;
  op.getxattrs(&attrs, NULL);
  op.stat2(&size, &mtime_ts, NULL);
#define HEAD_SIZE 512 * 1024
  op.read(0, HEAD_SIZE, &data, NULL);

  ret = ioctx.operate(oid, &op, NULL);
  if (ret < 0) {
    lderr(cct) << "ERROR: ioctx.operate(oid=" << oid << ") returned ret=" << ret << dendl;
    return ret;
  }

  if (size > HEAD_SIZE) {
    lderr(cct) << "ERROR: returned object size (" << size << ") > HEAD_SIZE (" << HEAD_SIZE << ")" << dendl;
    return -EIO;
  }

  if (size != data.length()) {
    lderr(cct) << "ERROR: returned object size (" << size << ") != data.length() (" << data.length() << ")" << dendl;
    return -EIO;
  }

  if (copy_obj) {
    librados::ObjectWriteOperation wop;

    wop.mtime2(&mtime_ts);

    map<string, bufferlist>::iterator iter;
    for (iter = attrs.begin(); iter != attrs.end(); ++iter) {
      wop.setxattr(iter->first.c_str(), iter->second);
    }

    wop.write(0, data);

    ioctx.locator_set_key(locator);
    ioctx.operate(oid, &wop);
  }

  if (remove_bad) {
    ioctx.locator_set_key(string());

    ret = ioctx.remove(oid);
    if (ret < 0) {
      lderr(cct) << "ERROR: failed to remove original bad object" << dendl;
      return ret;
    }
  }

  return 0;
}

int RGWRados::move_rados_obj(librados::IoCtx& src_ioctx,
			     const string& src_oid, const string& src_locator,
		             librados::IoCtx& dst_ioctx,
			     const string& dst_oid, const string& dst_locator)
{

#define COPY_BUF_SIZE (4 * 1024 * 1024)
  bool done = false;
  uint64_t chunk_size = COPY_BUF_SIZE;
  uint64_t ofs = 0;
  int ret = 0;
  real_time mtime;
  struct timespec mtime_ts;
  uint64_t size;

  if (src_oid == dst_oid && src_locator == dst_locator) {
    return 0;
  }

  src_ioctx.locator_set_key(src_locator);
  dst_ioctx.locator_set_key(dst_locator);

  do {
    bufferlist data;
    ObjectReadOperation rop;
    ObjectWriteOperation wop;

    if (ofs == 0) {
      rop.stat2(&size, &mtime_ts, NULL);
      mtime = real_clock::from_timespec(mtime_ts);
    }
    rop.read(ofs, chunk_size, &data, NULL);
    ret = src_ioctx.operate(src_oid, &rop, NULL);
    if (ret < 0) {
      goto done_err;
    }

    if (data.length() == 0) {
      break;
    }

    if (ofs == 0) {
      wop.create(true); /* make it exclusive */
      wop.mtime2(&mtime_ts);
      mtime = real_clock::from_timespec(mtime_ts);
    }
    wop.write(ofs, data);
    ret = dst_ioctx.operate(dst_oid, &wop);
    if (ret < 0) {
      goto done_err;
    }
    ofs += data.length();
    done = data.length() != chunk_size;
  } while (!done);

  if (ofs != size) {
    lderr(cct) << "ERROR: " << __func__ << ": copying " << src_oid << " -> " << dst_oid
               << ": expected " << size << " bytes to copy, ended up with " << ofs << dendl;
    ret = -EIO;
    goto done_err;
  }

  src_ioctx.remove(src_oid);

  return 0;

done_err:
  // TODO: clean up dst_oid if we created it
  lderr(cct) << "ERROR: failed to copy " << src_oid << " -> " << dst_oid << dendl;
  return ret;
}

/*
 * fixes an issue where head objects were supposed to have a locator created, but ended
 * up without one
 */
int RGWRados::fix_tail_obj_locator(const RGWBucketInfo& bucket_info, rgw_obj_key& key, bool fix, bool *need_fix)
{
  const rgw_bucket& bucket = bucket_info.bucket;
  rgw_obj obj(bucket, key);

  if (need_fix) {
    *need_fix = false;
  }

  rgw_rados_ref ref;
  int r = get_obj_head_ref(bucket_info, obj, &ref);
  if (r < 0) {
    return r;
  }

  RGWObjState *astate = NULL;
  RGWObjectCtx rctx(this);
  r = get_obj_state(&rctx, bucket_info, obj, &astate, false);
  if (r < 0)
    return r;

  if (astate->has_manifest) {
    RGWObjManifest::obj_iterator miter;
    RGWObjManifest& manifest = astate->manifest;
    for (miter = manifest.obj_begin(); miter != manifest.obj_end(); ++miter) {
      rgw_raw_obj raw_loc = miter.get_location().get_raw_obj(this);
      rgw_obj loc;
      string oid;
      string locator;

      rgw_raw_obj_to_obj(manifest.get_tail_placement().bucket, raw_loc, &loc);

      if (loc.key.ns.empty()) {
	/* continue, we're only interested in tail objects */
	continue;
      }

      get_obj_bucket_and_oid_loc(loc, oid, locator);
      ref.ioctx.locator_set_key(locator);

      ldout(cct, 20) << __func__ << ": key=" << key << " oid=" << oid << " locator=" << locator << dendl;

      r = ref.ioctx.stat(oid, NULL, NULL);
      if (r != -ENOENT) {
	continue;
      }

      string bad_loc;
      prepend_bucket_marker(bucket, loc.key.name, bad_loc);

      /* create a new ioctx with the bad locator */
      librados::IoCtx src_ioctx;
      src_ioctx.dup(ref.ioctx);
      src_ioctx.locator_set_key(bad_loc);

      r = src_ioctx.stat(oid, NULL, NULL);
      if (r != 0) {
	/* cannot find a broken part */
	continue;
      }
      ldout(cct, 20) << __func__ << ": found bad object part: " << loc << dendl;
      if (need_fix) {
        *need_fix = true;
      }
      if (fix) {
        r = move_rados_obj(src_ioctx, oid, bad_loc, ref.ioctx, oid, locator);
        if (r < 0) {
          lderr(cct) << "ERROR: copy_rados_obj() on oid=" << oid << " returned r=" << r << dendl;
        }
      }
    }
  }

  return 0;
}

int RGWRados::BucketShard::init(const rgw_bucket& _bucket, const rgw_obj& obj)
{
  bucket = _bucket;

  RGWObjectCtx obj_ctx(store);

  RGWBucketInfo bucket_info;
  int ret = store->get_bucket_instance_info(obj_ctx, bucket, bucket_info, NULL, NULL);
  if (ret < 0) {
    return ret;
  }

  ret = store->open_bucket_index_shard(bucket_info, index_ctx, obj.get_hash_object(), &bucket_obj, &shard_id);
  if (ret < 0) {
    ldout(store->ctx(), 0) << "ERROR: open_bucket_index_shard() returned ret=" << ret << dendl;
    return ret;
  }
  ldout(store->ctx(), 20) << " bucket index object: " << bucket_obj << dendl;

  return 0;
}

int RGWRados::BucketShard::init(const rgw_bucket& _bucket, int sid)
{
  bucket = _bucket;
  shard_id = sid;

  RGWObjectCtx obj_ctx(store);

  RGWBucketInfo bucket_info;
  int ret = store->get_bucket_instance_info(obj_ctx, bucket, bucket_info, NULL, NULL);
  if (ret < 0) {
    return ret;
  }

  ret = store->open_bucket_index_shard(bucket_info, index_ctx, shard_id, &bucket_obj);
  if (ret < 0) {
    ldout(store->ctx(), 0) << "ERROR: open_bucket_index_shard() returned ret=" << ret << dendl;
    return ret;
  }
  ldout(store->ctx(), 20) << " bucket index object: " << bucket_obj << dendl;

  return 0;
}

int RGWRados::BucketShard::init(const RGWBucketInfo& bucket_info, int sid)
{
  bucket = bucket_info.bucket;
  shard_id = sid;

  int ret = store->open_bucket_index_shard(bucket_info, index_ctx, shard_id, &bucket_obj);
  if (ret < 0) {
    ldout(store->ctx(), 0) << "ERROR: open_bucket_index_shard() returned ret=" << ret << dendl;
    return ret;
  }
  ldout(store->ctx(), 20) << " bucket index object: " << bucket_obj << dendl;

  return 0;
}


/* Execute @handler on last item in bucket listing for bucket specified
 * in @bucket_info. @obj_prefix and @obj_delim narrow down the listing
 * to objects matching these criterias. */
int RGWRados::on_last_entry_in_listing(RGWBucketInfo& bucket_info,
                                       const std::string& obj_prefix,
                                       const std::string& obj_delim,
                                       std::function<int(const rgw_bucket_dir_entry&)> handler)
{
  RGWRados::Bucket target(this, bucket_info);
  RGWRados::Bucket::List list_op(&target);

  list_op.params.prefix = obj_prefix;
  list_op.params.delim = obj_delim;

  ldout(cct, 20) << "iterating listing for bucket=" << bucket_info.bucket.name
                 << ", obj_prefix=" << obj_prefix
                 << ", obj_delim=" << obj_delim
                 << dendl;

  bool is_truncated = false;

  boost::optional<rgw_bucket_dir_entry> last_entry;
  /* We need to rewind to the last object in a listing. */
  do {
    /* List bucket entries in chunks. */
    static constexpr int MAX_LIST_OBJS = 100;
    std::vector<rgw_bucket_dir_entry> entries(MAX_LIST_OBJS);

    int ret = list_op.list_objects(MAX_LIST_OBJS, &entries, nullptr,
                                   &is_truncated);
    if (ret < 0) {
      return ret;
    } else if (!entries.empty()) {
      last_entry = entries.back();
    }
  } while (is_truncated);

  if (last_entry) {
    return handler(*last_entry);
  }

  /* Empty listing - no items we can run handler on. */
  return 0;
}


int RGWRados::swift_versioning_copy(RGWObjectCtx& obj_ctx,
                                    const rgw_user& user,
                                    RGWBucketInfo& bucket_info,
                                    rgw_obj& obj)
{
  if (! swift_versioning_enabled(bucket_info)) {
    return 0;
  }

  obj_ctx.obj.set_atomic(obj);

  RGWObjState * state = nullptr;
  int r = get_obj_state(&obj_ctx, bucket_info, obj, &state, false);
  if (r < 0) {
    return r;
  }

  if (!state->exists) {
    return 0;
  }

  string client_id;
  string op_id;

  const string& src_name = obj.get_oid();
  char buf[src_name.size() + 32];
  struct timespec ts = ceph::real_clock::to_timespec(state->mtime);
  snprintf(buf, sizeof(buf), "%03x%s/%lld.%06ld", (int)src_name.size(),
           src_name.c_str(), (long long)ts.tv_sec, ts.tv_nsec / 1000);

  RGWBucketInfo dest_bucket_info;

  r = get_bucket_info(obj_ctx, bucket_info.bucket.tenant, bucket_info.swift_ver_location, dest_bucket_info, NULL, NULL);
  if (r < 0) {
    ldout(cct, 10) << "failed to read dest bucket info: r=" << r << dendl;
    if (r == -ENOENT) {
      return -ERR_PRECONDITION_FAILED;
    }
    return r;
  }

  if (dest_bucket_info.owner != bucket_info.owner) {
    return -ERR_PRECONDITION_FAILED;
  }

  rgw_obj dest_obj(dest_bucket_info.bucket, buf);
  obj_ctx.obj.set_atomic(dest_obj);

  string no_zone;

  r = copy_obj(obj_ctx,
               user,
               client_id,
               op_id,
               NULL, /* req_info *info */
               no_zone,
               dest_obj,
               obj,
               dest_bucket_info,
               bucket_info,
               NULL, /* time_t *src_mtime */
               NULL, /* time_t *mtime */
               NULL, /* const time_t *mod_ptr */
               NULL, /* const time_t *unmod_ptr */
               false, /* bool high_precision_time */
               NULL, /* const char *if_match */
               NULL, /* const char *if_nomatch */
               RGWRados::ATTRSMOD_NONE,
               true, /* bool copy_if_newer */
               state->attrset,
               RGW_OBJ_CATEGORY_MAIN,
               0, /* uint64_t olh_epoch */
               real_time(), /* time_t delete_at */
               NULL, /* string *version_id */
               NULL, /* string *ptag */
               NULL, /* string *petag */
               NULL, /* void (*progress_cb)(off_t, void *) */
               NULL); /* void *progress_data */
  if (r == -ECANCELED || r == -ENOENT) {
    /* Has already been overwritten, meaning another rgw process already
     * copied it out */
    return 0;
  }

  return r;
}

int RGWRados::swift_versioning_restore(RGWObjectCtx& obj_ctx,
                                       const rgw_user& user,
                                       RGWBucketInfo& bucket_info,
                                       rgw_obj& obj,
                                       bool& restored)             /* out */
{
  if (! swift_versioning_enabled(bucket_info)) {
    return 0;
  }

  /* Bucket info of the bucket that stores previous versions of our object. */
  RGWBucketInfo archive_binfo;

  int ret = get_bucket_info(obj_ctx, bucket_info.bucket.tenant,
                            bucket_info.swift_ver_location, archive_binfo,
                            nullptr, nullptr);
  if (ret < 0) {
    return ret;
  }

  /* Abort the operation if the bucket storing our archive belongs to someone
   * else. This is a limitation in comparison to Swift as we aren't taking ACLs
   * into consideration. For we can live with that.
   *
   * TODO: delegate this check to un upper layer and compare with ACLs. */
  if (bucket_info.owner != archive_binfo.owner) {
    return -EPERM;
  }

  /* This code will be executed on latest version of the object. */
  const auto handler = [&](const rgw_bucket_dir_entry& entry) -> int {
    std::string no_client_id;
    std::string no_op_id;
    std::string no_zone;

    /* We don't support object versioning of Swift API on those buckets that
     * are already versioned using the S3 mechanism. This affects also bucket
     * storing archived objects. Otherwise the delete operation would create
     * a deletion marker. */
    if (archive_binfo.versioned()) {
      restored = false;
      return -ERR_PRECONDITION_FAILED;
    }

    /* We are requesting ATTRSMOD_NONE so the attr attribute is perfectly
     * irrelevant and may be safely skipped. */
    std::map<std::string, ceph::bufferlist> no_attrs;

    rgw_obj archive_obj(archive_binfo.bucket, entry.key);
    obj_ctx.obj.set_atomic(archive_obj);
    obj_ctx.obj.set_atomic(obj);

    int ret = copy_obj(obj_ctx,
                       user,
                       no_client_id,
                       no_op_id,
                       nullptr,       /* req_info *info */
                       no_zone,
                       obj,           /* dest obj */
                       archive_obj,   /* src obj */
                       bucket_info,   /* dest bucket info */
                       archive_binfo, /* src bucket info */
                       nullptr,       /* time_t *src_mtime */
                       nullptr,       /* time_t *mtime */
                       nullptr,       /* const time_t *mod_ptr */
                       nullptr,       /* const time_t *unmod_ptr */
                       false,         /* bool high_precision_time */
                       nullptr,       /* const char *if_match */
                       nullptr,       /* const char *if_nomatch */
                       RGWRados::ATTRSMOD_NONE,
                       true,          /* bool copy_if_newer */
                       no_attrs,
                       RGW_OBJ_CATEGORY_MAIN,
                       0,             /* uint64_t olh_epoch */
                       real_time(),   /* time_t delete_at */
                       nullptr,       /* string *version_id */
                       nullptr,       /* string *ptag */
                       nullptr,       /* string *petag */
                       nullptr,       /* void (*progress_cb)(off_t, void *) */
                       nullptr);      /* void *progress_data */
    if (ret == -ECANCELED || ret == -ENOENT) {
      /* Has already been overwritten, meaning another rgw process already
       * copied it out */
      return 0;
    } else if (ret < 0) {
      return ret;
    } else {
      restored = true;
    }

    /* Need to remove the archived copy. */
    ret = delete_obj(obj_ctx, archive_binfo, archive_obj,
                     archive_binfo.versioning_status());

    return ret;
  };

  const std::string& obj_name = obj.get_oid();
  const auto prefix = boost::str(boost::format("%03x%s") % obj_name.size()
                                                         % obj_name);

  return on_last_entry_in_listing(archive_binfo, prefix, std::string(),
                                  handler);
}

int RGWRados::Object::Write::_do_write_meta(uint64_t size, uint64_t accounted_size,
                                           map<string, bufferlist>& attrs,
                                           bool assume_noent, bool modify_tail,
                                           void *_index_op)
{
  RGWRados::Bucket::UpdateIndex *index_op = static_cast<RGWRados::Bucket::UpdateIndex *>(_index_op);
  RGWRados *store = target->get_store();

  ObjectWriteOperation op;

  RGWObjState *state;
  int r = target->get_state(&state, false, assume_noent);
  if (r < 0)
    return r;

  rgw_obj& obj = target->get_obj();

  if (obj.get_oid().empty()) {
    ldout(store->ctx(), 0) << "ERROR: " << __func__ << "(): cannot write object with empty name" << dendl;
    return -EIO;
  }

  rgw_rados_ref ref;
  r = store->get_obj_head_ref(target->get_bucket_info(), obj, &ref);
  if (r < 0)
    return r;

  bool is_olh = state->is_olh;

  bool reset_obj = (meta.flags & PUT_OBJ_CREATE) != 0;

  const string *ptag = meta.ptag;
  if (!ptag && !index_op->get_optag()->empty()) {
    ptag = index_op->get_optag();
  }
  r = target->prepare_atomic_modification(op, reset_obj, ptag, meta.if_match, meta.if_nomatch, false, modify_tail);
  if (r < 0)
    return r;

  if (real_clock::is_zero(meta.set_mtime)) {
    meta.set_mtime = real_clock::now();
  }

  if (state->is_olh) {
    op.setxattr(RGW_ATTR_OLH_ID_TAG, state->olh_tag);
  }

  struct timespec mtime_ts = real_clock::to_timespec(meta.set_mtime);
  op.mtime2(&mtime_ts);

  if (meta.data) {
    /* if we want to overwrite the data, we also want to overwrite the
       xattrs, so just remove the object */
    op.write_full(*meta.data);
  }

  string etag;
  string content_type;
  bufferlist acl_bl;

  map<string, bufferlist>::iterator iter;
  if (meta.rmattrs) {
    for (iter = meta.rmattrs->begin(); iter != meta.rmattrs->end(); ++iter) {
      const string& name = iter->first;
      op.rmxattr(name.c_str());
    }
  }

  if (meta.manifest) {
    /* remove existing manifest attr */
    iter = attrs.find(RGW_ATTR_MANIFEST);
    if (iter != attrs.end())
      attrs.erase(iter);

    bufferlist bl;
    encode(*meta.manifest, bl);
    op.setxattr(RGW_ATTR_MANIFEST, bl);
  }

  for (iter = attrs.begin(); iter != attrs.end(); ++iter) {
    const string& name = iter->first;
    bufferlist& bl = iter->second;

    if (!bl.length())
      continue;

    op.setxattr(name.c_str(), bl);

    if (name.compare(RGW_ATTR_ETAG) == 0) {
      etag = bl.c_str();
    } else if (name.compare(RGW_ATTR_CONTENT_TYPE) == 0) {
      content_type = bl.c_str();
    } else if (name.compare(RGW_ATTR_ACL) == 0) {
      acl_bl = bl;
    }
  }
  if (attrs.find(RGW_ATTR_PG_VER) == attrs.end()) {
    cls_rgw_obj_store_pg_ver(op, RGW_ATTR_PG_VER);
  }

  if (attrs.find(RGW_ATTR_SOURCE_ZONE) == attrs.end()) {
    bufferlist bl;
    encode(store->get_zone_short_id(), bl);
    op.setxattr(RGW_ATTR_SOURCE_ZONE, bl);
  }

  if (!op.size())
    return 0;

  uint64_t epoch;
  int64_t poolid;
  bool orig_exists;
  uint64_t orig_size;
  
  if (!reset_obj) {    //Multipart upload, it has immutable head. 
    orig_exists = false;
    orig_size = 0;
  } else {
    orig_exists = state->exists;
    orig_size = state->accounted_size;
  }

  bool versioned_target = (meta.olh_epoch > 0 || !obj.key.instance.empty());

  bool versioned_op = (target->versioning_enabled() || is_olh || versioned_target);

  if (versioned_op) {
    index_op->set_bilog_flags(RGW_BILOG_FLAG_VERSIONED_OP);
  }

  if (!index_op->is_prepared()) {
    r = index_op->prepare(CLS_RGW_OP_ADD, &state->write_tag);
    if (r < 0)
      return r;
  }

  r = ref.ioctx.operate(ref.oid, &op);
  if (r < 0) { /* we can expect to get -ECANCELED if object was replaced under,
                or -ENOENT if was removed, or -EEXIST if it did not exist
                before and now it does */
    if (r == -EEXIST && assume_noent) {
      target->invalidate_state();
      return r;
    }
    goto done_cancel;
  }

  epoch = ref.ioctx.get_last_version();
  poolid = ref.ioctx.get_id();

  r = target->complete_atomic_modification();
  if (r < 0) {
    ldout(store->ctx(), 0) << "ERROR: complete_atomic_modification returned r=" << r << dendl;
  }

  r = index_op->complete(poolid, epoch, size, accounted_size,
                        meta.set_mtime, etag, content_type, &acl_bl,
                        meta.category, meta.remove_objs, meta.user_data);
  if (r < 0)
    goto done_cancel;

  if (meta.mtime) {
    *meta.mtime = meta.set_mtime;
  }

  /* note that index_op was using state so we couldn't invalidate it earlier */
  target->invalidate_state();
  state = NULL;

  if (versioned_op) {
    r = store->set_olh(target->get_ctx(), target->get_bucket_info(), obj, false, NULL, meta.olh_epoch, real_time(), false, meta.zones_trace);
    if (r < 0) {
      return r;
    }
  }

  if (!real_clock::is_zero(meta.delete_at)) {
    rgw_obj_index_key obj_key;
    obj.key.get_index_key(&obj_key);

    r = store->objexp_hint_add(meta.delete_at,
            obj.bucket.tenant, obj.bucket.name, obj.bucket.bucket_id, obj_key);
    if (r < 0) {
      ldout(store->ctx(), 0) << "ERROR: objexp_hint_add() returned r=" << r << ", object will not get removed" << dendl;
      /* ignoring error, nothing we can do at this point */
    }
  }
  meta.canceled = false;

  /* update quota cache */
  if (meta.completeMultipart){
  	store->quota_handler->update_stats(meta.owner, obj.bucket, (orig_exists ? 0 : 1),
                                     0, orig_size);
  }
  else {
    store->quota_handler->update_stats(meta.owner, obj.bucket, (orig_exists ? 0 : 1),
                                     accounted_size, orig_size);  
  }
  return 0;

done_cancel:
  int ret = index_op->cancel();
  if (ret < 0) {
    ldout(store->ctx(), 0) << "ERROR: index_op.cancel()() returned ret=" << ret << dendl;
  }

  meta.canceled = true;

  /* we lost in a race. There are a few options:
   * - existing object was rewritten (ECANCELED)
   * - non existing object was created (EEXIST)
   * - object was removed (ENOENT)
   * should treat it as a success
   */
  if (meta.if_match == NULL && meta.if_nomatch == NULL) {
    if (r == -ECANCELED || r == -ENOENT || r == -EEXIST) {
      r = 0;
    }
  } else {
    if (meta.if_match != NULL) {
      // only overwrite existing object
      if (strcmp(meta.if_match, "*") == 0) {
        if (r == -ENOENT) {
          r = -ERR_PRECONDITION_FAILED;
        } else if (r == -ECANCELED) {
          r = 0;
        }
      }
    }

    if (meta.if_nomatch != NULL) {
      // only create a new object
      if (strcmp(meta.if_nomatch, "*") == 0) {
        if (r == -EEXIST) {
          r = -ERR_PRECONDITION_FAILED;
        } else if (r == -ENOENT) {
          r = 0;
        }
      }
    }
  }

  return r;
}

int RGWRados::Object::Write::write_meta(uint64_t size, uint64_t accounted_size,
                                           map<string, bufferlist>& attrs)
{
  RGWBucketInfo& bucket_info = target->get_bucket_info();

  RGWRados::Bucket bop(target->get_store(), bucket_info);
  RGWRados::Bucket::UpdateIndex index_op(&bop, target->get_obj());
  index_op.set_zones_trace(meta.zones_trace);
  
  bool assume_noent = (meta.if_match == NULL && meta.if_nomatch == NULL);
  int r;
  if (assume_noent) {
    r = _do_write_meta(size, accounted_size, attrs, assume_noent, meta.modify_tail, (void *)&index_op);
    if (r == -EEXIST) {
      assume_noent = false;
    }
  }
  if (!assume_noent) {
    r = _do_write_meta(size, accounted_size, attrs, assume_noent, meta.modify_tail, (void *)&index_op);
  }
  return r;
}

/** Write/overwrite a system object. */
int RGWRados::put_system_obj_impl(rgw_raw_obj& obj, uint64_t size, real_time *mtime,
              map<std::string, bufferlist>& attrs, int flags,
              bufferlist& data,
              RGWObjVersionTracker *objv_tracker,
              real_time set_mtime /* 0 for don't set */)
{
  rgw_rados_ref ref;
  int r = get_system_obj_ref(obj, &ref);
  if (r < 0)
    return r;

  ObjectWriteOperation op;

  if (flags & PUT_OBJ_EXCL) {
    if (!(flags & PUT_OBJ_CREATE))
	return -EINVAL;
    op.create(true); // exclusive create
  } else {
    op.remove();
    op.set_op_flags2(LIBRADOS_OP_FLAG_FAILOK);
    op.create(false);
  }

  if (objv_tracker) {
    objv_tracker->prepare_op_for_write(&op);
  }

  if (real_clock::is_zero(set_mtime)) {
    set_mtime = real_clock::now();
  }

  struct timespec mtime_ts = real_clock::to_timespec(set_mtime);
  op.mtime2(&mtime_ts);
  op.write_full(data);

  bufferlist acl_bl;

  for (map<string, bufferlist>::iterator iter = attrs.begin(); iter != attrs.end(); ++iter) {
    const string& name = iter->first;
    bufferlist& bl = iter->second;

    if (!bl.length())
      continue;

    op.setxattr(name.c_str(), bl);
  }

  r = ref.ioctx.operate(ref.oid, &op);
  if (r < 0) {
    return r;
  }

  if (objv_tracker) {
    objv_tracker->apply_write();
  }

  if (mtime) {
    *mtime = set_mtime;
  }

  return 0;
}

int RGWRados::put_system_obj_data(void *ctx, rgw_raw_obj& obj, bufferlist& bl,
                                  off_t ofs, bool exclusive,
                                  RGWObjVersionTracker *objv_tracker)
{
  rgw_rados_ref ref;
  int r = get_system_obj_ref(obj, &ref);
  if (r < 0) {
    return r;
  }

  ObjectWriteOperation op;

  if (exclusive)
    op.create(true);

  if (objv_tracker) {
    objv_tracker->prepare_op_for_write(&op);
  }
  if (ofs == -1) {
    op.write_full(bl);
  } else {
    op.write(ofs, bl);
  }
  r = ref.ioctx.operate(ref.oid, &op);
  if (r < 0)
    return r;

  if (objv_tracker) {
    objv_tracker->apply_write();
  }
  return 0;
}

/**
 * Write/overwrite an object to the bucket storage.
 * bucket: the bucket to store the object in
 * obj: the object name/key
 * data: the object contents/value
 * offset: the offet to write to in the object
 *         If this is -1, we will overwrite the whole object.
 * size: the amount of data to write (data must be this long)
 * attrs: all the given attrs are written to bucket storage for the given object
 * Returns: 0 on success, -ERR# otherwise.
 */

int RGWRados::aio_put_obj_data(void *ctx, rgw_raw_obj& obj, bufferlist& bl,
			       off_t ofs, bool exclusive,
                               void **handle)
{
  rgw_rados_ref ref;
  int r = get_raw_obj_ref(obj, &ref);
  if (r < 0) {
    return r;
  }

  AioCompletion *c = librados::Rados::aio_create_completion(NULL, NULL, NULL);
  *handle = c;
  
  ObjectWriteOperation op;

  if (exclusive)
    op.create(true);

  if (ofs == -1) {
    op.write_full(bl);
  } else {
    op.write(ofs, bl);
  }
  r = ref.ioctx.aio_operate(ref.oid, c, &op);
  if (r < 0)
    return r;

  return 0;
}

int RGWRados::aio_wait(void *handle)
{
  AioCompletion *c = (AioCompletion *)handle;
  c->wait_for_safe();
  int ret = c->get_return_value();
  c->release();
  return ret;
}

bool RGWRados::aio_completed(void *handle)
{
  AioCompletion *c = (AioCompletion *)handle;
  return c->is_safe();
}

class RGWRadosPutObj : public RGWGetDataCB
{
  CephContext* cct;
  rgw_obj obj;
  RGWPutObjDataProcessor *filter;
  boost::optional<RGWPutObj_Compress>& compressor;
  CompressorRef& plugin;
  RGWPutObjProcessor_Atomic *processor;
  RGWOpStateSingleOp *opstate;
  void (*progress_cb)(off_t, void *);
  void *progress_data;
  bufferlist extra_data_bl;
  uint64_t extra_data_left;
  uint64_t data_len;
  map<string, bufferlist> src_attrs;
public:
  RGWRadosPutObj(CephContext* cct,
                 CompressorRef& plugin,
                 boost::optional<RGWPutObj_Compress>& compressor,
                 RGWPutObjProcessor_Atomic *p,
                 RGWOpStateSingleOp *_ops,
                 void (*_progress_cb)(off_t, void *),
                 void *_progress_data) :
                       cct(cct),
                       filter(p),
                       compressor(compressor),
                       plugin(plugin),
                       processor(p),
                       opstate(_ops),
                       progress_cb(_progress_cb),
                       progress_data(_progress_data),
                       extra_data_left(0),
                       data_len(0) {}

  int process_attrs(void) {
    if (extra_data_bl.length()) {
      JSONParser jp;
      if (!jp.parse(extra_data_bl.c_str(), extra_data_bl.length())) {
        ldout(cct, 0) << "failed to parse response extra data. len=" << extra_data_bl.length() << " data=" << extra_data_bl.c_str() << dendl;
        return -EIO;
      }

      JSONDecoder::decode_json("attrs", src_attrs, &jp);

      src_attrs.erase(RGW_ATTR_COMPRESSION);
      src_attrs.erase(RGW_ATTR_MANIFEST); // not interested in original object layout
    }

    if (plugin && src_attrs.find(RGW_ATTR_CRYPT_MODE) == src_attrs.end()) {
      //do not compress if object is encrypted
      compressor = boost::in_place(cct, plugin, filter);
      filter = &*compressor;
    }
    return 0;
  }

  int handle_data(bufferlist& bl, off_t ofs, off_t len) override {
    if (progress_cb) {
      progress_cb(ofs, progress_data);
    }
    if (extra_data_left) {
      size_t extra_len = bl.length();
      if (extra_len > extra_data_left)
        extra_len = extra_data_left;

      bufferlist extra;
      bl.splice(0, extra_len, &extra);
      extra_data_bl.append(extra);

      extra_data_left -= extra_len;
      if (extra_data_left == 0) {
        int res = process_attrs();
        if (res < 0)
          return res;
      }
      if (bl.length() == 0) {
        return 0;
      }
      ofs += extra_len;
    }
    // adjust ofs based on extra_data_len, so the result is a logical offset
    // into the object data
    assert(uint64_t(ofs) >= extra_data_len);
    ofs -= extra_data_len;

    data_len += bl.length();
    bool again = false;

    bool need_opstate = true;

    do {
      void *handle = NULL;
      rgw_raw_obj obj;
      uint64_t size = bl.length();
      int ret = filter->handle_data(bl, ofs, &handle, &obj, &again);
      if (ret < 0)
        return ret;

      if (need_opstate && opstate) {
        /* need to update opstate repository with new state. This is ratelimited, so we're not
         * really doing it every time
         */
        ret = opstate->renew_state();
        if (ret < 0) {
          ldout(cct, 0) << "ERROR: RGWRadosPutObj::handle_data(): failed to renew op state ret=" << ret << dendl;
          int r = filter->throttle_data(handle, obj, size, false);
          if (r < 0) {
            ldout(cct, 0) << "ERROR: RGWRadosPutObj::handle_data(): processor->throttle_data() returned " << r << dendl;
          }
          /* could not renew state! might have been marked as cancelled */
          return ret;
        }
        need_opstate = false;
      }

      ret = filter->throttle_data(handle, obj, size, false);
      if (ret < 0)
        return ret;
    } while (again);

    return 0;
  }

  bufferlist& get_extra_data() { return extra_data_bl; }

  map<string, bufferlist>& get_attrs() { return src_attrs; }

  void set_extra_data_len(uint64_t len) override {
    extra_data_left = len;
    RGWGetDataCB::set_extra_data_len(len);
  }

  uint64_t get_data_len() {
    return data_len;
  }

  int complete(const string& etag, real_time *mtime, real_time set_mtime,
               map<string, bufferlist>& attrs, real_time delete_at, rgw_zone_set *zones_trace) {
    return processor->complete(data_len, etag, mtime, set_mtime, attrs, delete_at, NULL, NULL, NULL, zones_trace);
  }

  bool is_canceled() {
    return processor->is_canceled();
  }
};

/*
 * prepare attrset depending on attrs_mod.
 */
static void set_copy_attrs(map<string, bufferlist>& src_attrs,
                           map<string, bufferlist>& attrs,
                           RGWRados::AttrsMod attrs_mod)
{
  switch (attrs_mod) {
  case RGWRados::ATTRSMOD_NONE:
    attrs = src_attrs;
    break;
  case RGWRados::ATTRSMOD_REPLACE:
    if (!attrs[RGW_ATTR_ETAG].length()) {
      attrs[RGW_ATTR_ETAG] = src_attrs[RGW_ATTR_ETAG];
    }
    if (!attrs[RGW_ATTR_TAIL_TAG].length()) {
      auto ttiter = src_attrs.find(RGW_ATTR_TAIL_TAG);
      if (ttiter != src_attrs.end()) {
        attrs[RGW_ATTR_TAIL_TAG] = src_attrs[RGW_ATTR_TAIL_TAG];
      }
    }
    break;
  case RGWRados::ATTRSMOD_MERGE:
    for (map<string, bufferlist>::iterator it = src_attrs.begin(); it != src_attrs.end(); ++it) {
      if (attrs.find(it->first) == attrs.end()) {
       attrs[it->first] = it->second;
      }
    }
    break;
  }
}

int RGWRados::rewrite_obj(RGWBucketInfo& dest_bucket_info, rgw_obj& obj)
{
  map<string, bufferlist> attrset;

  real_time mtime;
  uint64_t obj_size;
  RGWObjectCtx rctx(this);

  RGWRados::Object op_target(this, dest_bucket_info, rctx, obj);
  RGWRados::Object::Read read_op(&op_target);

  read_op.params.attrs = &attrset;
  read_op.params.lastmod = &mtime;
  read_op.params.obj_size = &obj_size;

  int ret = read_op.prepare();
  if (ret < 0)
    return ret;

  attrset.erase(RGW_ATTR_ID_TAG);
  attrset.erase(RGW_ATTR_TAIL_TAG);

  return copy_obj_data(rctx, dest_bucket_info, read_op, obj_size - 1, obj, NULL, mtime, attrset,
                       0, real_time(),
                       (obj.key.instance.empty() ? NULL : &(obj.key.instance)),
                       NULL);
}

struct obj_time_weight {
  real_time mtime;
  uint32_t zone_short_id;
  uint64_t pg_ver;
  bool high_precision;

  obj_time_weight() : zone_short_id(0), pg_ver(0), high_precision(false) {}

  bool compare_low_precision(const obj_time_weight& rhs) {
    struct timespec l = ceph::real_clock::to_timespec(mtime);
    struct timespec r = ceph::real_clock::to_timespec(rhs.mtime);
    l.tv_nsec = 0;
    r.tv_nsec = 0;
    if (l > r) {
      return false;
    }
    if (l < r) {
      return true;
    }
    if (zone_short_id != rhs.zone_short_id) {
      return (zone_short_id < rhs.zone_short_id);
    }
    return (pg_ver < rhs.pg_ver);

  }

  bool operator<(const obj_time_weight& rhs) {
    if (!high_precision || !rhs.high_precision) {
      return compare_low_precision(rhs);
    }
    if (mtime > rhs.mtime) {
      return false;
    }
    if (mtime < rhs.mtime) {
      return true;
    }
    if (zone_short_id != rhs.zone_short_id) {
      return (zone_short_id < rhs.zone_short_id);
    }
    return (pg_ver < rhs.pg_ver);
  }

  void init(const real_time& _mtime, uint32_t _short_id, uint64_t _pg_ver) {
    mtime = _mtime;
    zone_short_id = _short_id;
    pg_ver = _pg_ver;
  }

  void init(RGWObjState *state) {
    mtime = state->mtime;
    zone_short_id = state->zone_short_id;
    pg_ver = state->pg_ver;
  }
};

inline ostream& operator<<(ostream& out, const obj_time_weight &o) {
  out << o.mtime;

  if (o.zone_short_id != 0 || o.pg_ver != 0) {
    out << "[zid=" << o.zone_short_id << ", pgv=" << o.pg_ver << "]";
  }

  return out;
}

class RGWGetExtraDataCB : public RGWGetDataCB {
  bufferlist extra_data;
public:
  RGWGetExtraDataCB() {}
  int handle_data(bufferlist& bl, off_t bl_ofs, off_t bl_len) override {
    if (extra_data.length() < extra_data_len) {
      off_t max = extra_data_len - extra_data.length();
      if (max > bl_len) {
        max = bl_len;
      }
      bl.splice(0, max, &extra_data);
    }
    return bl_len;
  }

  bufferlist& get_extra_data() {
    return extra_data;
  }
};

int RGWRados::stat_remote_obj(RGWObjectCtx& obj_ctx,
               const rgw_user& user_id,
               const string& client_id,
               req_info *info,
               const string& source_zone,
               rgw_obj& src_obj,
               RGWBucketInfo& src_bucket_info,
               real_time *src_mtime,
               uint64_t *psize,
               const real_time *mod_ptr,
               const real_time *unmod_ptr,
               bool high_precision_time,
               const char *if_match,
               const char *if_nomatch,
               map<string, bufferlist> *pattrs,
               string *version_id,
               string *ptag,
               string *petag)
{
  /* source is in a different zonegroup, copy from there */

  RGWRESTStreamRWRequest *in_stream_req;
  string tag;
  map<string, bufferlist> src_attrs;
  append_rand_alpha(cct, tag, tag, 32);
  obj_time_weight set_mtime_weight;
  set_mtime_weight.high_precision = high_precision_time;

  RGWRESTConn *conn;
  if (source_zone.empty()) {
    if (src_bucket_info.zonegroup.empty()) {
      /* source is in the master zonegroup */
      conn = rest_master_conn;
    } else {
      map<string, RGWRESTConn *>::iterator iter = zonegroup_conn_map.find(src_bucket_info.zonegroup);
      if (iter == zonegroup_conn_map.end()) {
        ldout(cct, 0) << "could not find zonegroup connection to zonegroup: " << source_zone << dendl;
        return -ENOENT;
      }
      conn = iter->second;
    }
  } else {
    map<string, RGWRESTConn *>::iterator iter = zone_conn_map.find(source_zone);
    if (iter == zone_conn_map.end()) {
      ldout(cct, 0) << "could not find zone connection to zone: " << source_zone << dendl;
      return -ENOENT;
    }
    conn = iter->second;
  }

  RGWGetExtraDataCB cb;
  string etag;
  map<string, string> req_headers;
  real_time set_mtime;

  const real_time *pmod = mod_ptr;

  obj_time_weight dest_mtime_weight;

  constexpr bool prepend_meta = true;
  constexpr bool get_op = true;
  constexpr bool rgwx_stat = true;
  constexpr bool sync_manifest = true;
  constexpr bool skip_decrypt = true;
  int ret = conn->get_obj(user_id, info, src_obj, pmod, unmod_ptr,
                      dest_mtime_weight.zone_short_id, dest_mtime_weight.pg_ver,
                      prepend_meta, get_op, rgwx_stat,
                      sync_manifest, skip_decrypt, &cb, &in_stream_req);
  if (ret < 0) {
    return ret;
  }

  ret = conn->complete_request(in_stream_req, etag, &set_mtime, psize, req_headers);
  if (ret < 0) {
    return ret;
  }

  bufferlist& extra_data_bl = cb.get_extra_data();
  if (extra_data_bl.length()) {
    JSONParser jp;
    if (!jp.parse(extra_data_bl.c_str(), extra_data_bl.length())) {
      ldout(cct, 0) << "failed to parse response extra data. len=" << extra_data_bl.length() << " data=" << extra_data_bl.c_str() << dendl;
      return -EIO;
    }

    JSONDecoder::decode_json("attrs", src_attrs, &jp);

    src_attrs.erase(RGW_ATTR_MANIFEST); // not interested in original object layout
  }

  if (src_mtime) {
    *src_mtime = set_mtime;
  }

  if (petag) {
    map<string, bufferlist>::iterator iter = src_attrs.find(RGW_ATTR_ETAG);
    if (iter != src_attrs.end()) {
      bufferlist& etagbl = iter->second;
      *petag = etagbl.to_str();
    }
  }

  if (pattrs) {
    *pattrs = src_attrs;
  }

  return 0;
}

int RGWRados::fetch_remote_obj(RGWObjectCtx& obj_ctx,
               const rgw_user& user_id,
               const string& client_id,
               const string& op_id,
               bool record_op_state,
               req_info *info,
               const string& source_zone,
               rgw_obj& dest_obj,
               rgw_obj& src_obj,
               RGWBucketInfo& dest_bucket_info,
               RGWBucketInfo& src_bucket_info,
               real_time *src_mtime,
               real_time *mtime,
               const real_time *mod_ptr,
               const real_time *unmod_ptr,
               bool high_precision_time,
               const char *if_match,
               const char *if_nomatch,
               AttrsMod attrs_mod,
               bool copy_if_newer,
               map<string, bufferlist>& attrs,
               RGWObjCategory category,
               uint64_t olh_epoch,
	       real_time delete_at,
               string *version_id,
               string *ptag,
               ceph::buffer::list *petag,
               void (*progress_cb)(off_t, void *),
               void *progress_data,
               rgw_zone_set *zones_trace)
{
  /* source is in a different zonegroup, copy from there */

  RGWRESTStreamRWRequest *in_stream_req;
  string tag;
  int i;
  append_rand_alpha(cct, tag, tag, 32);
  obj_time_weight set_mtime_weight;
  set_mtime_weight.high_precision = high_precision_time;

  RGWPutObjProcessor_Atomic processor(obj_ctx,
                                      dest_bucket_info, dest_obj.bucket, dest_obj.key.name,
                                      cct->_conf->rgw_obj_stripe_size, tag, dest_bucket_info.versioning_enabled());
  if (version_id && *version_id != "null") {
    processor.set_version_id(*version_id);
  }
  processor.set_olh_epoch(olh_epoch);
  int ret = processor.prepare(this, NULL);
  if (ret < 0) {
    return ret;
  }

  RGWRESTConn *conn;
  if (source_zone.empty()) {
    if (dest_bucket_info.zonegroup.empty()) {
      /* source is in the master zonegroup */
      conn = rest_master_conn;
    } else {
      map<string, RGWRESTConn *>::iterator iter = zonegroup_conn_map.find(src_bucket_info.zonegroup);
      if (iter == zonegroup_conn_map.end()) {
        ldout(cct, 0) << "could not find zonegroup connection to zonegroup: " << source_zone << dendl;
        return -ENOENT;
      }
      conn = iter->second;
    }
  } else {
    map<string, RGWRESTConn *>::iterator iter = zone_conn_map.find(source_zone);
    if (iter == zone_conn_map.end()) {
      ldout(cct, 0) << "could not find zone connection to zone: " << source_zone << dendl;
      return -ENOENT;
    }
    conn = iter->second;
  }

  string obj_name = dest_obj.bucket.name + "/" + dest_obj.get_oid();

  RGWOpStateSingleOp *opstate = NULL;

  if (record_op_state) {
    opstate = new RGWOpStateSingleOp(this, client_id, op_id, obj_name);

    ret = opstate->set_state(RGWOpState::OPSTATE_IN_PROGRESS);
    if (ret < 0) {
      ldout(cct, 0) << "ERROR: failed to set opstate ret=" << ret << dendl;
      delete opstate;
      return ret;
    }
  }

  boost::optional<RGWPutObj_Compress> compressor;
  CompressorRef plugin;

  const auto& compression_type = zone_params.get_compression_type(
      dest_bucket_info.placement_rule);
  if (compression_type != "none") {
    plugin = Compressor::create(cct, compression_type);
    if (!plugin) {
      ldout(cct, 1) << "Cannot load plugin for compression type "
          << compression_type << dendl;
    }
  }

  RGWRadosPutObj cb(cct, plugin, compressor, &processor, opstate, progress_cb, progress_data);

  string etag;
  map<string, string> req_headers;
  real_time set_mtime;

  RGWObjState *dest_state = NULL;

  const real_time *pmod = mod_ptr;

  obj_time_weight dest_mtime_weight;

  if (copy_if_newer) {
    /* need to get mtime for destination */
    ret = get_obj_state(&obj_ctx, dest_bucket_info, dest_obj, &dest_state, false);
    if (ret < 0)
      goto set_err_state;

    if (!real_clock::is_zero(dest_state->mtime)) {
      dest_mtime_weight.init(dest_state);
      pmod = &dest_mtime_weight.mtime;
    }
  }

  static constexpr bool prepend_meta = true;
  static constexpr bool get_op = true;
  static constexpr bool rgwx_stat = false;
  static constexpr bool sync_manifest = true;
  static constexpr bool skip_decrypt = true;
  ret = conn->get_obj(user_id, info, src_obj, pmod, unmod_ptr,
                      dest_mtime_weight.zone_short_id, dest_mtime_weight.pg_ver,
                      prepend_meta, get_op, rgwx_stat,
                      sync_manifest, skip_decrypt, &cb, &in_stream_req);
  if (ret < 0) {
    goto set_err_state;
  }

  ret = conn->complete_request(in_stream_req, etag, &set_mtime, nullptr, req_headers);
  if (ret < 0) {
    goto set_err_state;
  }
  if (compressor && compressor->is_compressed()) {
    bufferlist tmp;
    RGWCompressionInfo cs_info;
    cs_info.compression_type = plugin->get_type_name();
    cs_info.orig_size = cb.get_data_len();
    cs_info.blocks = move(compressor->get_compression_blocks());
    encode(cs_info, tmp);
    cb.get_attrs()[RGW_ATTR_COMPRESSION] = tmp;
  }

  if (source_zone.empty()) { /* need to preserve expiration if copy in the same zonegroup */
    cb.get_attrs().erase(RGW_ATTR_DELETE_AT);
  } else {
    map<string, bufferlist>::iterator iter = cb.get_attrs().find(RGW_ATTR_DELETE_AT);
    if (iter != cb.get_attrs().end()) {
      try {
        decode(delete_at, iter->second);
      } catch (buffer::error& err) {
        ldout(cct, 0) << "ERROR: failed to decode delete_at field in intra zone copy" << dendl;
      }
    }
  }

  if (src_mtime) {
    *src_mtime = set_mtime;
  }

  if (petag) {
    const auto iter = cb.get_attrs().find(RGW_ATTR_ETAG);
    if (iter != cb.get_attrs().end()) {
      *petag = iter->second;
    }
  }

  if (source_zone.empty()) {
    set_copy_attrs(cb.get_attrs(), attrs, attrs_mod);
  } else {
    attrs = cb.get_attrs();
  }

  if (copy_if_newer) {
    uint64_t pg_ver = 0;
    auto i = attrs.find(RGW_ATTR_PG_VER);
    if (i != attrs.end() && i->second.length() > 0) {
      bufferlist::iterator iter = i->second.begin();
      try {
        decode(pg_ver, iter);
      } catch (buffer::error& err) {
        ldout(ctx(), 0) << "ERROR: failed to decode pg ver attribute, ignoring" << dendl;
        /* non critical error */
      }
    }
    set_mtime_weight.init(set_mtime, get_zone_short_id(), pg_ver);
  }

#define MAX_COMPLETE_RETRY 100
  for (i = 0; i < MAX_COMPLETE_RETRY; i++) {
    ret = cb.complete(etag, mtime, set_mtime, attrs, delete_at, zones_trace);
    if (ret < 0) {
      goto set_err_state;
    }
    if (copy_if_newer && cb.is_canceled()) {
      ldout(cct, 20) << "raced with another write of obj: " << dest_obj << dendl;
      obj_ctx.obj.invalidate(dest_obj); /* object was overwritten */
      ret = get_obj_state(&obj_ctx, dest_bucket_info, dest_obj, &dest_state, false);
      if (ret < 0) {
        ldout(cct, 0) << "ERROR: " << __func__ << ": get_err_state() returned ret=" << ret << dendl;
        goto set_err_state;
      }
      dest_mtime_weight.init(dest_state);
      dest_mtime_weight.high_precision = high_precision_time;
      if (!dest_state->exists ||
        dest_mtime_weight < set_mtime_weight) {
        ldout(cct, 20) << "retrying writing object mtime=" << set_mtime << " dest_state->mtime=" << dest_state->mtime << " dest_state->exists=" << dest_state->exists << dendl;
        continue;
      } else {
        ldout(cct, 20) << "not retrying writing object mtime=" << set_mtime << " dest_state->mtime=" << dest_state->mtime << " dest_state->exists=" << dest_state->exists << dendl;
      }
    }
    break;
  }

  if (i == MAX_COMPLETE_RETRY) {
    ldout(cct, 0) << "ERROR: retried object completion too many times, something is wrong!" << dendl;
    ret = -EIO;
    goto set_err_state;
  }

  if (opstate) {
    ret = opstate->set_state(RGWOpState::OPSTATE_COMPLETE);
    if (ret < 0) {
      ldout(cct, 0) << "ERROR: failed to set opstate ret=" << ret << dendl;
    }
    delete opstate;
  }

  return 0;
set_err_state:
  if (copy_if_newer && ret == -ERR_NOT_MODIFIED) {
    ret = 0;
  }
  if (opstate) {
    RGWOpState::OpState state;
    if (ret < 0) {
      state = RGWOpState::OPSTATE_ERROR;
    } else {
      state = RGWOpState::OPSTATE_COMPLETE;
    }
    int r = opstate->set_state(state);
    if (r < 0) {
      ldout(cct, 0) << "ERROR: failed to set opstate r=" << ret << dendl;
    }
    delete opstate;
  }
  return ret;
}


int RGWRados::copy_obj_to_remote_dest(RGWObjState *astate,
                                      map<string, bufferlist>& src_attrs,
                                      RGWRados::Object::Read& read_op,
                                      const rgw_user& user_id,
                                      rgw_obj& dest_obj,
                                      real_time *mtime)
{
  string etag;

  RGWRESTStreamWriteRequest *out_stream_req;

  int ret = rest_master_conn->put_obj_init(user_id, dest_obj, astate->size, src_attrs, &out_stream_req);
  if (ret < 0) {
    return ret;
  }

  ret = read_op.iterate(0, astate->size - 1, out_stream_req->get_out_cb());
  if (ret < 0) {
    delete out_stream_req;
    return ret;
  }

  ret = rest_master_conn->complete_request(out_stream_req, etag, mtime);
  if (ret < 0)
    return ret;

  return 0;
}

/**
 * Copy an object.
 * dest_obj: the object to copy into
 * src_obj: the object to copy from
 * attrs: usage depends on attrs_mod parameter
 * attrs_mod: the modification mode of the attrs, may have the following values:
 *            ATTRSMOD_NONE - the attributes of the source object will be
 *                            copied without modifications, attrs parameter is ignored;
 *            ATTRSMOD_REPLACE - new object will have the attributes provided by attrs
 *                               parameter, source object attributes are not copied;
 *            ATTRSMOD_MERGE - any conflicting meta keys on the source object's attributes
 *                             are overwritten by values contained in attrs parameter.
 * err: stores any errors resulting from the get of the original object
 * Returns: 0 on success, -ERR# otherwise.
 */
int RGWRados::copy_obj(RGWObjectCtx& obj_ctx,
               const rgw_user& user_id,
               const string& client_id,
               const string& op_id,
               req_info *info,
               const string& source_zone,
               rgw_obj& dest_obj,
               rgw_obj& src_obj,
               RGWBucketInfo& dest_bucket_info,
               RGWBucketInfo& src_bucket_info,
               real_time *src_mtime,
               real_time *mtime,
               const real_time *mod_ptr,
               const real_time *unmod_ptr,
               bool high_precision_time,
               const char *if_match,
               const char *if_nomatch,
               AttrsMod attrs_mod,
               bool copy_if_newer,
               map<string, bufferlist>& attrs,
               RGWObjCategory category,
               uint64_t olh_epoch,
	       real_time delete_at,
               string *version_id,
               string *ptag,
               ceph::buffer::list *petag,
               void (*progress_cb)(off_t, void *),
               void *progress_data)
{
  int ret;
  uint64_t obj_size;
  rgw_obj shadow_obj = dest_obj;
  string shadow_oid;

  bool remote_src;
  bool remote_dest;

  append_rand_alpha(cct, dest_obj.get_oid(), shadow_oid, 32);
  shadow_obj.init_ns(dest_obj.bucket, shadow_oid, shadow_ns);

  remote_dest = !get_zonegroup().equals(dest_bucket_info.zonegroup);
  remote_src = !get_zonegroup().equals(src_bucket_info.zonegroup);

  if (remote_src && remote_dest) {
    ldout(cct, 0) << "ERROR: can't copy object when both src and dest buckets are remote" << dendl;
    return -EINVAL;
  }

  ldout(cct, 5) << "Copy object " << src_obj.bucket << ":" << src_obj.get_oid() << " => " << dest_obj.bucket << ":" << dest_obj.get_oid() << dendl;

  if (remote_src || !source_zone.empty()) {
    return fetch_remote_obj(obj_ctx, user_id, client_id, op_id, true, info, source_zone,
               dest_obj, src_obj, dest_bucket_info, src_bucket_info, src_mtime, mtime, mod_ptr,
               unmod_ptr, high_precision_time,
               if_match, if_nomatch, attrs_mod, copy_if_newer, attrs, category,
               olh_epoch, delete_at, version_id, ptag, petag, progress_cb, progress_data);
  }

  map<string, bufferlist> src_attrs;
  RGWRados::Object src_op_target(this, src_bucket_info, obj_ctx, src_obj);
  RGWRados::Object::Read read_op(&src_op_target);

  read_op.conds.mod_ptr = mod_ptr;
  read_op.conds.unmod_ptr = unmod_ptr;
  read_op.conds.high_precision_time = high_precision_time;
  read_op.conds.if_match = if_match;
  read_op.conds.if_nomatch = if_nomatch;
  read_op.params.attrs = &src_attrs;
  read_op.params.lastmod = src_mtime;
  read_op.params.obj_size = &obj_size;

  ret = read_op.prepare();
  if (ret < 0) {
    return ret;
  }

  src_attrs[RGW_ATTR_ACL] = attrs[RGW_ATTR_ACL];
  src_attrs.erase(RGW_ATTR_DELETE_AT);

  set_copy_attrs(src_attrs, attrs, attrs_mod);
  attrs.erase(RGW_ATTR_ID_TAG);
  attrs.erase(RGW_ATTR_PG_VER);
  attrs.erase(RGW_ATTR_SOURCE_ZONE);
  map<string, bufferlist>::iterator cmp = src_attrs.find(RGW_ATTR_COMPRESSION);
  if (cmp != src_attrs.end())
    attrs[RGW_ATTR_COMPRESSION] = cmp->second;

  RGWObjManifest manifest;
  RGWObjState *astate = NULL;

  ret = get_obj_state(&obj_ctx, src_bucket_info, src_obj, &astate);
  if (ret < 0) {
    return ret;
  }

  vector<rgw_raw_obj> ref_objs;

  if (remote_dest) {
    /* dest is in a different zonegroup, copy it there */
    return copy_obj_to_remote_dest(astate, attrs, read_op, user_id, dest_obj, mtime);
  }
  uint64_t max_chunk_size;

  ret = get_max_chunk_size(dest_bucket_info.placement_rule, dest_obj, &max_chunk_size);
  if (ret < 0) {
    ldout(cct, 0) << "ERROR: failed to get max_chunk_size() for bucket " << dest_obj.bucket << dendl;
    return ret;
  }

  rgw_pool src_pool;
  rgw_pool dest_pool;
  if (!get_obj_data_pool(src_bucket_info.placement_rule, src_obj, &src_pool)) {
    ldout(cct, 0) << "ERROR: failed to locate data pool for " << src_obj << dendl;
    return -EIO;
  }
  if (!get_obj_data_pool(dest_bucket_info.placement_rule, dest_obj, &dest_pool)) {
    ldout(cct, 0) << "ERROR: failed to locate data pool for " << dest_obj << dendl;
    return -EIO;
  }


  bool copy_data = !astate->has_manifest || (src_pool != dest_pool);
  bool copy_first = false;
  if (astate->has_manifest) {
    if (!astate->manifest.has_tail()) {
      copy_data = true;
    } else {
      uint64_t head_size = astate->manifest.get_head_size();

      if (head_size > 0) {
        if (head_size > max_chunk_size) {
          copy_data = true;
        } else {
          copy_first = true;
        }
      }
    }
  }

  if (petag) {
    const auto iter = attrs.find(RGW_ATTR_ETAG);
    if (iter != attrs.end()) {
      *petag = iter->second;
    }
  }

  if (copy_data) { /* refcounting tail wouldn't work here, just copy the data */
    return copy_obj_data(obj_ctx, dest_bucket_info, read_op, obj_size - 1, dest_obj,
                         mtime, real_time(), attrs, olh_epoch, delete_at,
                         version_id, petag);
  }

  RGWObjManifest::obj_iterator miter = astate->manifest.obj_begin();

  if (copy_first) { // we need to copy first chunk, not increase refcount
    ++miter;
  }

  rgw_rados_ref ref;
  ret = get_raw_obj_ref(miter.get_location().get_raw_obj(this), &ref);
  if (ret < 0) {
    return ret;
  }

  if (version_id && !version_id->empty()) {
    dest_obj.key.set_instance(*version_id);
  } else if (dest_bucket_info.versioning_enabled()) {
    gen_rand_obj_instance_name(&dest_obj);
  }

  bufferlist first_chunk;

  bool copy_itself = (dest_obj == src_obj);
  RGWObjManifest *pmanifest; 
  ldout(cct, 20) << "dest_obj=" << dest_obj << " src_obj=" << src_obj << " copy_itself=" << (int)copy_itself << dendl;

  RGWRados::Object dest_op_target(this, dest_bucket_info, obj_ctx, dest_obj);
  RGWRados::Object::Write write_op(&dest_op_target);

  string tag;

  if (ptag) {
    tag = *ptag;
  }

  if (tag.empty()) {
    append_rand_alpha(cct, tag, tag, 32);
  }

  if (!copy_itself) {
    attrs.erase(RGW_ATTR_TAIL_TAG);
    manifest = astate->manifest;
    const rgw_bucket_placement& tail_placement = manifest.get_tail_placement();
    if (tail_placement.bucket.name.empty()) {
      manifest.set_tail_placement(tail_placement.placement_rule, src_obj.bucket);
    }
    string ref_tag;
    for (; miter != astate->manifest.obj_end(); ++miter) {
      ObjectWriteOperation op;
      ref_tag = tag + '\0';
      cls_refcount_get(op, ref_tag, true);
      const rgw_raw_obj& loc = miter.get_location().get_raw_obj(this);
      ref.ioctx.locator_set_key(loc.loc);

      ret = ref.ioctx.operate(loc.oid, &op);
      if (ret < 0) {
        goto done_ret;
      }

      ref_objs.push_back(loc);
    }

    pmanifest = &manifest;
  } else {
    pmanifest = &astate->manifest;
    /* don't send the object's tail for garbage collection */
    astate->keep_tail = true;
  }

  if (copy_first) {
    ret = read_op.read(0, max_chunk_size, first_chunk);
    if (ret < 0) {
      goto done_ret;
    }

    pmanifest->set_head(dest_bucket_info.placement_rule, dest_obj, first_chunk.length());
  } else {
    pmanifest->set_head(dest_bucket_info.placement_rule, dest_obj, 0);
  }

  write_op.meta.data = &first_chunk;
  write_op.meta.manifest = pmanifest;
  write_op.meta.ptag = &tag;
  write_op.meta.owner = dest_bucket_info.owner;
  write_op.meta.mtime = mtime;
  write_op.meta.flags = PUT_OBJ_CREATE;
  write_op.meta.category = category;
  write_op.meta.olh_epoch = olh_epoch;
  write_op.meta.delete_at = delete_at;
  write_op.meta.modify_tail = !copy_itself;

  ret = write_op.write_meta(obj_size, astate->accounted_size, attrs);
  if (ret < 0) {
    goto done_ret;
  }

  return 0;

done_ret:
  if (!copy_itself) {
    vector<rgw_raw_obj>::iterator riter;

    /* rollback reference */
    for (riter = ref_objs.begin(); riter != ref_objs.end(); ++riter) {
      ObjectWriteOperation op;
      cls_refcount_put(op, tag, true);

      ref.ioctx.locator_set_key(riter->loc);

      int r = ref.ioctx.operate(riter->oid, &op);
      if (r < 0) {
        ldout(cct, 0) << "ERROR: cleanup after error failed to drop reference on obj=" << *riter << dendl;
      }
    }
  }
  return ret;
}


int RGWRados::copy_obj_data(RGWObjectCtx& obj_ctx,
               RGWBucketInfo& dest_bucket_info,
	       RGWRados::Object::Read& read_op, off_t end,
               rgw_obj& dest_obj,
	       real_time *mtime,
	       real_time set_mtime,
               map<string, bufferlist>& attrs,
               uint64_t olh_epoch,
	       real_time delete_at,
               string *version_id,
               ceph::buffer::list *petag)
{
  string tag;
  append_rand_alpha(cct, tag, tag, 32);

  RGWPutObjProcessor_Atomic processor(obj_ctx,
                                      dest_bucket_info, dest_obj.bucket, dest_obj.key.name,
                                      cct->_conf->rgw_obj_stripe_size, tag, dest_bucket_info.versioning_enabled());
  if (version_id) {
    processor.set_version_id(*version_id);
  }
  processor.set_olh_epoch(olh_epoch);
  int ret = processor.prepare(this, NULL);
  if (ret < 0)
    return ret;

  off_t ofs = 0;

  do {
    bufferlist bl;
    ret = read_op.read(ofs, end, bl);
    if (ret < 0) {
      ldout(cct, 0) << "ERROR: fail to read object data, ret = " << ret << dendl;
      return ret;
    }

    uint64_t read_len = ret;
    bool again;

    do {
      void *handle;
      rgw_raw_obj obj;

      ret = processor.handle_data(bl, ofs, &handle, &obj, &again);
      if (ret < 0) {
        return ret;
      }
      ret = processor.throttle_data(handle, obj, read_len, false);
      if (ret < 0)
        return ret;
    } while (again);

    ofs += read_len;
  } while (ofs <= end);

  string etag;
  auto iter = attrs.find(RGW_ATTR_ETAG);
  if (iter != attrs.end()) {
    bufferlist& bl = iter->second;
    etag = string(bl.c_str(), bl.length());
    if (petag) {
      *petag = bl;
    }
  }

  uint64_t accounted_size;
  {
    bool compressed{false};
    RGWCompressionInfo cs_info;
    ret = rgw_compression_info_from_attrset(attrs, compressed, cs_info);
    if (ret < 0) {
      ldout(cct, 0) << "ERROR: failed to read compression info" << dendl;
      return ret;
    }
    // pass original size if compressed
    accounted_size = compressed ? cs_info.orig_size : ofs;
  }

  return processor.complete(accounted_size, etag, mtime, set_mtime, attrs, delete_at);
}

bool RGWRados::is_meta_master()
{
  if (!get_zonegroup().is_master_zonegroup()) {
    return false;
  }

  return (get_zonegroup().master_zone == zone_public_config.id);
}

/**
  * Check to see if the bucket metadata could be synced
  * bucket: the bucket to check
  * Returns false is the bucket is not synced
  */
bool RGWRados::is_syncing_bucket_meta(const rgw_bucket& bucket)
{

  /* no current period  */
  if (current_period.get_id().empty()) {
    return false;
  }

  /* zonegroup is not master zonegroup */
  if (!get_zonegroup().is_master_zonegroup()) {
    return false;
  }

  /* single zonegroup and a single zone */
  if (current_period.is_single_zonegroup() && get_zonegroup().zones.size() == 1) {
    return false;
  }

  /* zone is not master */
  if (get_zonegroup().master_zone.compare(zone_public_config.id) != 0) {
    return false;
  }

  return true;
}

int RGWRados::check_bucket_empty(RGWBucketInfo& bucket_info)
{
  std::map<string, rgw_bucket_dir_entry> ent_map;
  rgw_obj_index_key marker;
  string prefix;
  bool is_truncated;

  do {
#define NUM_ENTRIES 1000
    int r = cls_bucket_list(bucket_info, RGW_NO_SHARD, marker, prefix, NUM_ENTRIES, true, ent_map,
                        &is_truncated, &marker);
    if (r < 0)
      return r;

    string ns;
    std::map<string, rgw_bucket_dir_entry>::iterator eiter;
    for (eiter = ent_map.begin(); eiter != ent_map.end(); ++eiter) {
      rgw_obj_key obj;

      if (rgw_obj_key::oid_to_key_in_ns(eiter->second.key.name, &obj, ns))
        return -ENOTEMPTY;
    }
  } while (is_truncated);
  return 0;
}
  
/**
 * Delete a bucket.
 * bucket: the name of the bucket to delete
 * Returns 0 on success, -ERR# otherwise.
 */
int RGWRados::delete_bucket(RGWBucketInfo& bucket_info, RGWObjVersionTracker& objv_tracker, bool check_empty)
{
  const rgw_bucket& bucket = bucket_info.bucket;
  librados::IoCtx index_ctx;
  map<int, string> bucket_objs;
  int r = open_bucket_index(bucket_info, index_ctx, bucket_objs);
  if (r < 0)
    return r;
  
  if (check_empty) {
    r = check_bucket_empty(bucket_info);
    if (r < 0) {
      return r;
    }
  }
  
  r = rgw_bucket_delete_bucket_obj(this, bucket.tenant, bucket.name, objv_tracker);
  if (r < 0)
    return r;

  /* if the bucket is not synced we can remove the meta file */
  if (!is_syncing_bucket_meta(bucket)) {
    RGWObjVersionTracker objv_tracker;
    string entry = bucket.get_key();
    r= rgw_bucket_instance_remove_entry(this, entry, &objv_tracker);
    if (r < 0) {
      return r;
    }
    /* remove bucket index objects*/
    map<int, string>::const_iterator biter;
    for (biter = bucket_objs.begin(); biter != bucket_objs.end(); ++biter) {
      index_ctx.remove(biter->second);
    }
  }
  return 0;
}

int RGWRados::set_bucket_owner(rgw_bucket& bucket, ACLOwner& owner)
{
  RGWBucketInfo info;
  map<string, bufferlist> attrs;
  RGWObjectCtx obj_ctx(this);
  int r;
  if (bucket.bucket_id.empty()) {
    r = get_bucket_info(obj_ctx, bucket.tenant, bucket.name, info, NULL, &attrs);
  } else {
    r = get_bucket_instance_info(obj_ctx, bucket, info, nullptr, &attrs);
  }
  if (r < 0) {
    ldout(cct, 0) << "NOTICE: get_bucket_info on bucket=" << bucket.name << " returned err=" << r << dendl;
    return r;
  }

  info.owner = owner.get_id();

  r = put_bucket_instance_info(info, false, real_time(), &attrs);
  if (r < 0) {
    ldout(cct, 0) << "NOTICE: put_bucket_info on bucket=" << bucket.name << " returned err=" << r << dendl;
    return r;
  }

  return 0;
}


int RGWRados::set_buckets_enabled(vector<rgw_bucket>& buckets, bool enabled)
{
  int ret = 0;

  vector<rgw_bucket>::iterator iter;

  for (iter = buckets.begin(); iter != buckets.end(); ++iter) {
    rgw_bucket& bucket = *iter;
    if (enabled)
      ldout(cct, 20) << "enabling bucket name=" << bucket.name << dendl;
    else
      ldout(cct, 20) << "disabling bucket name=" << bucket.name << dendl;

    RGWBucketInfo info;
    map<string, bufferlist> attrs;
    RGWObjectCtx obj_ctx(this);
    int r = get_bucket_info(obj_ctx, bucket.tenant, bucket.name, info, NULL, &attrs);
    if (r < 0) {
      ldout(cct, 0) << "NOTICE: get_bucket_info on bucket=" << bucket.name << " returned err=" << r << ", skipping bucket" << dendl;
      ret = r;
      continue;
    }
    if (enabled) {
      info.flags &= ~BUCKET_SUSPENDED;
    } else {
      info.flags |= BUCKET_SUSPENDED;
    }

    r = put_bucket_instance_info(info, false, real_time(), &attrs);
    if (r < 0) {
      ldout(cct, 0) << "NOTICE: put_bucket_info on bucket=" << bucket.name << " returned err=" << r << ", skipping bucket" << dendl;
      ret = r;
      continue;
    }
  }
  return ret;
}

int RGWRados::bucket_suspended(rgw_bucket& bucket, bool *suspended)
{
  RGWBucketInfo bucket_info;
  RGWObjectCtx obj_ctx(this);
  int ret = get_bucket_info(obj_ctx, bucket.tenant, bucket.name, bucket_info, NULL);
  if (ret < 0) {
    return ret;
  }

  *suspended = ((bucket_info.flags & BUCKET_SUSPENDED) != 0);
  return 0;
}

int RGWRados::Object::complete_atomic_modification()
{
  if (!state->has_manifest || state->keep_tail)
    return 0;

  cls_rgw_obj_chain chain;
  store->update_gc_chain(obj, state->manifest, &chain);

  if (chain.empty()) {
    return 0;
  }

  string tag = (state->tail_tag.length() > 0 ? state->tail_tag.to_str() : state->obj_tag.to_str());
  return store->gc->send_chain(chain, tag, false);  // do it async
}

void RGWRados::update_gc_chain(rgw_obj& head_obj, RGWObjManifest& manifest, cls_rgw_obj_chain *chain)
{
  RGWObjManifest::obj_iterator iter;
  rgw_raw_obj raw_head;
  obj_to_raw(manifest.get_head_placement_rule(), head_obj, &raw_head);
  for (iter = manifest.obj_begin(); iter != manifest.obj_end(); ++iter) {
    const rgw_raw_obj& mobj = iter.get_location().get_raw_obj(this);
    if (mobj == raw_head)
      continue;
    cls_rgw_obj_key key(mobj.oid);
    chain->push_obj(mobj.pool.to_str(), key, mobj.loc);
  }
}

int RGWRados::send_chain_to_gc(cls_rgw_obj_chain& chain, const string& tag, bool sync)
{
  return gc->send_chain(chain, tag, sync);
}

int RGWRados::open_bucket_index(const RGWBucketInfo& bucket_info, librados::IoCtx& index_ctx, string& bucket_oid)
{
  const rgw_bucket& bucket = bucket_info.bucket;
  int r = open_bucket_index_ctx(bucket_info, index_ctx);
  if (r < 0)
    return r;

  if (bucket.bucket_id.empty()) {
    ldout(cct, 0) << "ERROR: empty bucket id for bucket operation" << dendl;
    return -EIO;
  }

  bucket_oid = dir_oid_prefix;
  bucket_oid.append(bucket.bucket_id);

  return 0;
}

int RGWRados::open_bucket_index_base(const RGWBucketInfo& bucket_info, librados::IoCtx& index_ctx,
    string& bucket_oid_base) {
  const rgw_bucket& bucket = bucket_info.bucket;
  int r = open_bucket_index_ctx(bucket_info, index_ctx);
  if (r < 0)
    return r;

  if (bucket.bucket_id.empty()) {
    ldout(cct, 0) << "ERROR: empty bucket_id for bucket operation" << dendl;
    return -EIO;
  }

  bucket_oid_base = dir_oid_prefix;
  bucket_oid_base.append(bucket.bucket_id);

  return 0;

}

int RGWRados::open_bucket_index(const RGWBucketInfo& bucket_info, librados::IoCtx& index_ctx,
    map<int, string>& bucket_objs, int shard_id, map<int, string> *bucket_instance_ids) {
  string bucket_oid_base;
  int ret = open_bucket_index_base(bucket_info, index_ctx, bucket_oid_base);
  if (ret < 0) {
    return ret;
  }

  get_bucket_index_objects(bucket_oid_base, bucket_info.num_shards, bucket_objs, shard_id);
  if (bucket_instance_ids) {
    get_bucket_instance_ids(bucket_info, shard_id, bucket_instance_ids);
  }
  return 0;
}

template<typename T>
int RGWRados::open_bucket_index(const RGWBucketInfo& bucket_info, librados::IoCtx& index_ctx,
                                map<int, string>& oids, map<int, T>& bucket_objs,
                                int shard_id, map<int, string> *bucket_instance_ids)
{
  int ret = open_bucket_index(bucket_info, index_ctx, oids, shard_id, bucket_instance_ids);
  if (ret < 0)
    return ret;

  map<int, string>::const_iterator iter = oids.begin();
  for (; iter != oids.end(); ++iter) {
    bucket_objs[iter->first] = T();
  }
  return 0;
}

int RGWRados::open_bucket_index_shard(const RGWBucketInfo& bucket_info, librados::IoCtx& index_ctx,
    const string& obj_key, string *bucket_obj, int *shard_id)
{
  string bucket_oid_base;
  int ret = open_bucket_index_base(bucket_info, index_ctx, bucket_oid_base);
  if (ret < 0)
    return ret;

  RGWObjectCtx obj_ctx(this);

  ret = get_bucket_index_object(bucket_oid_base, obj_key, bucket_info.num_shards,
        (RGWBucketInfo::BIShardsHashType)bucket_info.bucket_index_shard_hash_type, bucket_obj, shard_id);
  if (ret < 0) {
    ldout(cct, 10) << "get_bucket_index_object() returned ret=" << ret << dendl;
    return ret;
  }
  return 0;
}

int RGWRados::open_bucket_index_shard(const RGWBucketInfo& bucket_info, librados::IoCtx& index_ctx,
                                      int shard_id, string *bucket_obj)
{
  string bucket_oid_base;
  int ret = open_bucket_index_base(bucket_info, index_ctx, bucket_oid_base);
  if (ret < 0)
    return ret;

  RGWObjectCtx obj_ctx(this);

  get_bucket_index_object(bucket_oid_base, bucket_info.num_shards,
                          shard_id, bucket_obj);
  return 0;
}

static void accumulate_raw_stats(const rgw_bucket_dir_header& header,
                                 map<RGWObjCategory, RGWStorageStats>& stats)
{
  for (const auto& pair : header.stats) {
    const RGWObjCategory category = static_cast<RGWObjCategory>(pair.first);
    const rgw_bucket_category_stats& header_stats = pair.second;

    RGWStorageStats& s = stats[category];

    s.category = category;
    s.size += header_stats.total_size;
    s.size_rounded += header_stats.total_size_rounded;
    s.size_utilized += header_stats.actual_size;
    s.num_objects += header_stats.num_entries;
  }
}

int RGWRados::bucket_check_index(RGWBucketInfo& bucket_info,
				 map<RGWObjCategory, RGWStorageStats> *existing_stats,
				 map<RGWObjCategory, RGWStorageStats> *calculated_stats)
{
  librados::IoCtx index_ctx;
  // key - bucket index object id
  // value - bucket index check OP returned result with the given bucket index object (shard)
  map<int, string> oids;
  map<int, struct rgw_cls_check_index_ret> bucket_objs_ret;

  int ret = open_bucket_index(bucket_info, index_ctx, oids, bucket_objs_ret);
  if (ret < 0) {
      return ret;
  }

  ret = CLSRGWIssueBucketCheck(index_ctx, oids, bucket_objs_ret, cct->_conf->rgw_bucket_index_max_aio)();
  if (ret < 0) {
      return ret;
  }

  // Aggregate results (from different shards if there is any)
  map<int, struct rgw_cls_check_index_ret>::iterator iter;
  for (iter = bucket_objs_ret.begin(); iter != bucket_objs_ret.end(); ++iter) {
    accumulate_raw_stats(iter->second.existing_header, *existing_stats);
    accumulate_raw_stats(iter->second.calculated_header, *calculated_stats);
  }

  return 0;
}

int RGWRados::bucket_rebuild_index(RGWBucketInfo& bucket_info)
{
  librados::IoCtx index_ctx;
  map<int, string> bucket_objs;

  int r = open_bucket_index(bucket_info, index_ctx, bucket_objs);
  if (r < 0) {
    return r;
  }

  return CLSRGWIssueBucketRebuild(index_ctx, bucket_objs, cct->_conf->rgw_bucket_index_max_aio)();
}

int RGWRados::bucket_set_reshard(RGWBucketInfo& bucket_info, const cls_rgw_bucket_instance_entry& entry)
{
  librados::IoCtx index_ctx;
  map<int, string> bucket_objs;

  int r = open_bucket_index(bucket_info, index_ctx, bucket_objs);
  if (r < 0) {
    return r;
  }

  return CLSRGWIssueSetBucketResharding(index_ctx, bucket_objs, entry, cct->_conf->rgw_bucket_index_max_aio)();
}

int RGWRados::defer_gc(void *ctx, const RGWBucketInfo& bucket_info, const rgw_obj& obj)
{
  RGWObjectCtx *rctx = static_cast<RGWObjectCtx *>(ctx);
  std::string oid, key;
  get_obj_bucket_and_oid_loc(obj, oid, key);
  if (!rctx)
    return 0;

  RGWObjState *state = NULL;

  int r = get_obj_state(rctx, bucket_info, obj, &state, false);
  if (r < 0)
    return r;

  if (!state->is_atomic) {
    ldout(cct, 20) << "state for obj=" << obj << " is not atomic, not deferring gc operation" << dendl;
    return -EINVAL;
  }

  string tag;

  if (state->tail_tag.length() > 0) {
    tag = state->tail_tag.c_str();
  } else if (state->obj_tag.length() > 0) {
    tag = state->obj_tag.c_str();
  } else {
    ldout(cct, 20) << "state->obj_tag is empty, not deferring gc operation" << dendl;
    return -EINVAL;
  }

  ldout(cct, 0) << "defer chain tag=" << tag << dendl;

  return gc->defer_chain(tag, false);
}

void RGWRados::remove_rgw_head_obj(ObjectWriteOperation& op)
{
  list<string> prefixes;
  prefixes.push_back(RGW_ATTR_OLH_PREFIX);
  cls_rgw_remove_obj(op, prefixes);
}

void RGWRados::cls_obj_check_prefix_exist(ObjectOperation& op, const string& prefix, bool fail_if_exist)
{
  cls_rgw_obj_check_attrs_prefix(op, prefix, fail_if_exist);
}

void RGWRados::cls_obj_check_mtime(ObjectOperation& op, const real_time& mtime, bool high_precision_time, RGWCheckMTimeType type)
{
  cls_rgw_obj_check_mtime(op, mtime, high_precision_time, type);
}


/**
 * Delete an object.
 * bucket: name of the bucket storing the object
 * obj: name of the object to delete
 * Returns: 0 on success, -ERR# otherwise.
 */
int RGWRados::Object::Delete::delete_obj()
{
  RGWRados *store = target->get_store();
  rgw_obj& src_obj = target->get_obj();
  const string& instance = src_obj.key.instance;
  rgw_obj obj = src_obj;

  if (instance == "null") {
    obj.key.instance.clear();
  }

  bool explicit_marker_version = (!params.marker_version_id.empty());

  if (params.versioning_status & BUCKET_VERSIONED || explicit_marker_version) {
    if (instance.empty() || explicit_marker_version) {
      rgw_obj marker = obj;

      if (!params.marker_version_id.empty()) {
        if (params.marker_version_id != "null") {
          marker.key.set_instance(params.marker_version_id);
        }
      } else if ((params.versioning_status & BUCKET_VERSIONS_SUSPENDED) == 0) {
        store->gen_rand_obj_instance_name(&marker);
      }

      result.version_id = marker.key.instance;
      result.delete_marker = true;

      struct rgw_bucket_dir_entry_meta meta;

      meta.owner = params.obj_owner.get_id().to_str();
      meta.owner_display_name = params.obj_owner.get_display_name();

      if (real_clock::is_zero(params.mtime)) {
        meta.mtime = real_clock::now();
      } else {
        meta.mtime = params.mtime;
      }

      int r = store->set_olh(target->get_ctx(), target->get_bucket_info(), marker, true, &meta, params.olh_epoch, params.unmod_since, params.high_precision_time, params.zones_trace);
      if (r < 0) {
        return r;
      }
    } else {
      rgw_bucket_dir_entry dirent;

      int r = store->bi_get_instance(target->get_bucket_info(), obj, &dirent);
      if (r < 0) {
        return r;
      }
      result.delete_marker = dirent.is_delete_marker();
      r = store->unlink_obj_instance(target->get_ctx(), target->get_bucket_info(), obj, params.olh_epoch, params.zones_trace);
      if (r < 0) {
        return r;
      }
      result.version_id = instance;
    }

    BucketShard *bs;
    int r = target->get_bucket_shard(&bs);
    if (r < 0) {
      ldout(store->ctx(), 5) << "failed to get BucketShard object: r=" << r << dendl;
      return r;
    }

    if (target->bucket_info.datasync_flag_enabled()) {
      r = store->data_log->add_entry(bs->bucket, bs->shard_id);
      if (r < 0) {
        lderr(store->ctx()) << "ERROR: failed writing data log" << dendl;
        return r;
      }
    }

    return 0;
  }

  rgw_rados_ref ref;
  int r = store->get_obj_head_ref(target->get_bucket_info(), obj, &ref);
  if (r < 0) {
    return r;
  }

  RGWObjState *state;
  r = target->get_state(&state, false);
  if (r < 0)
    return r;

  ObjectWriteOperation op;

  if (!real_clock::is_zero(params.unmod_since)) {
    struct timespec ctime = ceph::real_clock::to_timespec(state->mtime);
    struct timespec unmod = ceph::real_clock::to_timespec(params.unmod_since);
    if (!params.high_precision_time) {
      ctime.tv_nsec = 0;
      unmod.tv_nsec = 0;
    }

    ldout(store->ctx(), 10) << "If-UnModified-Since: " << params.unmod_since << " Last-Modified: " << ctime << dendl;
    if (ctime > unmod) {
      return -ERR_PRECONDITION_FAILED;
    }

    /* only delete object if mtime is less than or equal to params.unmod_since */
    store->cls_obj_check_mtime(op, params.unmod_since, params.high_precision_time, CLS_RGW_CHECK_TIME_MTIME_LE);
  }
  uint64_t obj_accounted_size = state->accounted_size;

  if (!real_clock::is_zero(params.expiration_time)) {
    bufferlist bl;
    real_time delete_at;

    if (state->get_attr(RGW_ATTR_DELETE_AT, bl)) {
      try {
        bufferlist::iterator iter = bl.begin();
        decode(delete_at, iter);
      } catch (buffer::error& err) {
        ldout(store->ctx(), 0) << "ERROR: couldn't decode RGW_ATTR_DELETE_AT" << dendl;
	return -EIO;
      }

      if (params.expiration_time != delete_at) {
        return -ERR_PRECONDITION_FAILED;
      }
    } else {
      return -ERR_PRECONDITION_FAILED;
    }
  }

  if (!state->exists) {
    target->invalidate_state();
    return -ENOENT;
  }

  r = target->prepare_atomic_modification(op, false, NULL, NULL, NULL, true, false);
  if (r < 0)
    return r;

  RGWBucketInfo& bucket_info = target->get_bucket_info();

  RGWRados::Bucket bop(store, bucket_info);
  RGWRados::Bucket::UpdateIndex index_op(&bop, obj);
  
  index_op.set_zones_trace(params.zones_trace);
  index_op.set_bilog_flags(params.bilog_flags);

  r = index_op.prepare(CLS_RGW_OP_DEL, &state->write_tag);
  if (r < 0)
    return r;

  store->remove_rgw_head_obj(op);
  r = ref.ioctx.operate(ref.oid, &op);
  bool need_invalidate = false;
  if (r == -ECANCELED) {
    /* raced with another operation, we can regard it as removed */
    need_invalidate = true;
    r = 0;
  }

  int64_t poolid = ref.ioctx.get_id();
  if (r >= 0) {
    tombstone_cache_t *obj_tombstone_cache = store->get_tombstone_cache();
    if (obj_tombstone_cache) {
      tombstone_entry entry{*state};
      obj_tombstone_cache->add(obj, entry);
    }
    r = index_op.complete_del(poolid, ref.ioctx.get_last_version(), state->mtime, params.remove_objs);
    
    int ret = target->complete_atomic_modification();
    if (ret < 0) {
      ldout(store->ctx(), 0) << "ERROR: complete_atomic_modification returned ret=" << ret << dendl;
    }
    /* other than that, no need to propagate error */
  } else {
    int ret = index_op.cancel();
    if (ret < 0) {
      ldout(store->ctx(), 0) << "ERROR: index_op.cancel() returned ret=" << ret << dendl;
    }
  }

  if (need_invalidate) {
    target->invalidate_state();
  }

  if (r < 0)
    return r;

  /* update quota cache */
  store->quota_handler->update_stats(params.bucket_owner, obj.bucket, -1, 0, obj_accounted_size);

  return 0;
}

int RGWRados::delete_obj(RGWObjectCtx& obj_ctx,
                         const RGWBucketInfo& bucket_info,
                         const rgw_obj& obj,
                         int versioning_status,
                         uint16_t bilog_flags,
                         const real_time& expiration_time,
                         rgw_zone_set *zones_trace)
{
  RGWRados::Object del_target(this, bucket_info, obj_ctx, obj);
  RGWRados::Object::Delete del_op(&del_target);

  del_op.params.bucket_owner = bucket_info.owner;
  del_op.params.versioning_status = versioning_status;
  del_op.params.bilog_flags = bilog_flags;
  del_op.params.expiration_time = expiration_time;
  del_op.params.zones_trace = zones_trace;

  return del_op.delete_obj();
}

int RGWRados::delete_raw_obj(const rgw_raw_obj& obj)
{
  rgw_rados_ref ref;
  int r = get_raw_obj_ref(obj, &ref);
  if (r < 0) {
    return r;
  }

  ObjectWriteOperation op;

  op.remove();
  r = ref.ioctx.operate(ref.oid, &op);
  if (r < 0)
    return r;

  return 0;
}

int RGWRados::delete_system_obj(rgw_raw_obj& obj, RGWObjVersionTracker *objv_tracker)
{
  if (obj.empty()) {
    ldout(cct, 1) << "delete_system_obj got empty object name "
        << obj << ", returning EINVAL" << dendl;
    return -EINVAL;
  }
  rgw_rados_ref ref;
  int r = get_raw_obj_ref(obj, &ref);
  if (r < 0) {
    return r;
  }

  ObjectWriteOperation op;

  if (objv_tracker) {
    objv_tracker->prepare_op_for_write(&op);
  }

  op.remove();
  r = ref.ioctx.operate(ref.oid, &op);
  if (r < 0)
    return r;

  return 0;
}

int RGWRados::delete_obj_index(const rgw_obj& obj)
{
  std::string oid, key;
  get_obj_bucket_and_oid_loc(obj, oid, key);

  RGWObjectCtx obj_ctx(this);

  RGWBucketInfo bucket_info;
  int ret = get_bucket_instance_info(obj_ctx, obj.bucket, bucket_info, NULL, NULL);
  if (ret < 0) {
    ldout(cct, 0) << "ERROR: " << __func__ << "() get_bucket_instance_info(bucket=" << obj.bucket << ") returned ret=" << ret << dendl;
    return ret;
  }

  RGWRados::Bucket bop(this, bucket_info);
  RGWRados::Bucket::UpdateIndex index_op(&bop, obj);

  real_time removed_mtime;
  int r = index_op.complete_del(-1 /* pool */, 0, removed_mtime, NULL);

  return r;
}

static void generate_fake_tag(RGWRados *store, map<string, bufferlist>& attrset, RGWObjManifest& manifest, bufferlist& manifest_bl, bufferlist& tag_bl)
{
  string tag;

  RGWObjManifest::obj_iterator mi = manifest.obj_begin();
  if (mi != manifest.obj_end()) {
    if (manifest.has_tail()) // first object usually points at the head, let's skip to a more unique part
      ++mi;
    tag = mi.get_location().get_raw_obj(store).oid;
    tag.append("_");
  }

  unsigned char md5[CEPH_CRYPTO_MD5_DIGESTSIZE];
  char md5_str[CEPH_CRYPTO_MD5_DIGESTSIZE * 2 + 1];
  MD5 hash;
  hash.Update((const ::byte *)manifest_bl.c_str(), manifest_bl.length());

  map<string, bufferlist>::iterator iter = attrset.find(RGW_ATTR_ETAG);
  if (iter != attrset.end()) {
    bufferlist& bl = iter->second;
    hash.Update((const ::byte *)bl.c_str(), bl.length());
  }

  hash.Final(md5);
  buf_to_hex(md5, CEPH_CRYPTO_MD5_DIGESTSIZE, md5_str);
  tag.append(md5_str);

  ldout(store->ctx(), 10) << "generate_fake_tag new tag=" << tag << dendl;

  tag_bl.append(tag.c_str(), tag.size() + 1);
}

static bool is_olh(map<string, bufferlist>& attrs)
{
  map<string, bufferlist>::iterator iter = attrs.find(RGW_ATTR_OLH_INFO);
  return (iter != attrs.end());
}

static bool has_olh_tag(map<string, bufferlist>& attrs)
{
  map<string, bufferlist>::iterator iter = attrs.find(RGW_ATTR_OLH_ID_TAG);
  return (iter != attrs.end());
}

int RGWRados::get_olh_target_state(RGWObjectCtx& obj_ctx, const RGWBucketInfo& bucket_info, const rgw_obj& obj,
                                   RGWObjState *olh_state, RGWObjState **target_state)
{
  assert(olh_state->is_olh);

  rgw_obj target;
  int r = RGWRados::follow_olh(bucket_info, obj_ctx, olh_state, obj, &target); /* might return -EAGAIN */
  if (r < 0) {
    return r;
  }
  r = get_obj_state(&obj_ctx, bucket_info, target, target_state, false);
  if (r < 0) {
    return r;
  }

  return 0;
}

int RGWRados::get_system_obj_state_impl(RGWObjectCtx *rctx, rgw_raw_obj& obj, RGWRawObjState **state, RGWObjVersionTracker *objv_tracker)
{
  if (obj.empty()) {
    return -EINVAL;
  }

  RGWRawObjState *s = rctx->raw.get_state(obj);
  ldout(cct, 20) << "get_system_obj_state: rctx=" << (void *)rctx << " obj=" << obj << " state=" << (void *)s << " s->prefetch_data=" << s->prefetch_data << dendl;
  *state = s;
  if (s->has_attrs) {
    return 0;
  }

  s->obj = obj;

  int r = raw_obj_stat(obj, &s->size, &s->mtime, &s->epoch, &s->attrset, (s->prefetch_data ? &s->data : NULL), objv_tracker);
  if (r == -ENOENT) {
    s->exists = false;
    s->has_attrs = true;
    s->mtime = real_time();
    return 0;
  }
  if (r < 0)
    return r;

  s->exists = true;
  s->has_attrs = true;
  s->obj_tag = s->attrset[RGW_ATTR_ID_TAG];

  if (s->obj_tag.length())
    ldout(cct, 20) << "get_system_obj_state: setting s->obj_tag to "
                   << s->obj_tag.c_str() << dendl;
  else
    ldout(cct, 20) << "get_system_obj_state: s->obj_tag was set empty" << dendl;

  return 0;
}

int RGWRados::get_system_obj_state(RGWObjectCtx *rctx, rgw_raw_obj& obj, RGWRawObjState **state, RGWObjVersionTracker *objv_tracker)
{
  int ret;

  do {
    ret = get_system_obj_state_impl(rctx, obj, state, objv_tracker);
  } while (ret == -EAGAIN);

  return ret;
}

int RGWRados::get_obj_state_impl(RGWObjectCtx *rctx, const RGWBucketInfo& bucket_info, const rgw_obj& obj,
                                 RGWObjState **state, bool follow_olh, bool assume_noent)
{
  if (obj.empty()) {
    return -EINVAL;
  }

  bool need_follow_olh = follow_olh && obj.key.instance.empty();

  RGWObjState *s = rctx->obj.get_state(obj);
  ldout(cct, 20) << "get_obj_state: rctx=" << (void *)rctx << " obj=" << obj << " state=" << (void *)s << " s->prefetch_data=" << s->prefetch_data << dendl;
  *state = s;
  if (s->has_attrs) {
    if (s->is_olh && need_follow_olh) {
      return get_olh_target_state(*rctx, bucket_info, obj, s, state);
    }
    return 0;
  }

  s->obj = obj;

  rgw_raw_obj raw_obj;
  obj_to_raw(bucket_info.placement_rule, obj, &raw_obj);

  int r = -ENOENT;

  if (!assume_noent) {
    r = RGWRados::raw_obj_stat(raw_obj, &s->size, &s->mtime, &s->epoch, &s->attrset, (s->prefetch_data ? &s->data : NULL), NULL);
  }

  if (r == -ENOENT) {
    s->exists = false;
    s->has_attrs = true;
    tombstone_entry entry;
    if (obj_tombstone_cache && obj_tombstone_cache->find(obj, entry)) {
      s->mtime = entry.mtime;
      s->zone_short_id = entry.zone_short_id;
      s->pg_ver = entry.pg_ver;
      ldout(cct, 20) << __func__ << "(): found obj in tombstone cache: obj=" << obj
          << " mtime=" << s->mtime << " pgv=" << s->pg_ver << dendl;
    } else {
      s->mtime = real_time();
    }
    return 0;
  }
  if (r < 0)
    return r;

  s->exists = true;
  s->has_attrs = true;
  s->accounted_size = s->size;

  auto iter = s->attrset.find(RGW_ATTR_COMPRESSION);
  const bool compressed = (iter != s->attrset.end());
  if (compressed) {
    // use uncompressed size for accounted_size
    try {
      RGWCompressionInfo info;
      auto p = iter->second.begin();
      decode(info, p);
      s->accounted_size = info.orig_size; 
    } catch (buffer::error&) {
      dout(0) << "ERROR: could not decode compression info for object: " << obj << dendl;
      return -EIO;
    }
  }

  iter = s->attrset.find(RGW_ATTR_SHADOW_OBJ);
  if (iter != s->attrset.end()) {
    bufferlist bl = iter->second;
    bufferlist::iterator it = bl.begin();
    it.copy(bl.length(), s->shadow_obj);
    s->shadow_obj[bl.length()] = '\0';
  }
  s->obj_tag = s->attrset[RGW_ATTR_ID_TAG];
  auto ttiter = s->attrset.find(RGW_ATTR_TAIL_TAG);
  if (ttiter != s->attrset.end()) {
    s->tail_tag = s->attrset[RGW_ATTR_TAIL_TAG];
  }

  bufferlist manifest_bl = s->attrset[RGW_ATTR_MANIFEST];
  if (manifest_bl.length()) {
    bufferlist::iterator miter = manifest_bl.begin();
    try {
      decode(s->manifest, miter);
      s->has_manifest = true;
      s->manifest.set_head(bucket_info.placement_rule, obj, s->size); /* patch manifest to reflect the head we just read, some manifests might be
                                             broken due to old bugs */
      s->size = s->manifest.get_obj_size();
      if (!compressed)
        s->accounted_size = s->size;
    } catch (buffer::error& err) {
      ldout(cct, 0) << "ERROR: couldn't decode manifest" << dendl;
      return -EIO;
    }
    ldout(cct, 10) << "manifest: total_size = " << s->manifest.get_obj_size() << dendl;
    if (cct->_conf->subsys.should_gather(ceph_subsys_rgw, 20) && s->manifest.has_explicit_objs()) {
      RGWObjManifest::obj_iterator mi;
      for (mi = s->manifest.obj_begin(); mi != s->manifest.obj_end(); ++mi) {
        ldout(cct, 20) << "manifest: ofs=" << mi.get_ofs() << " loc=" << mi.get_location().get_raw_obj(this) << dendl;
      }
    }

    if (!s->obj_tag.length()) {
      /*
       * Uh oh, something's wrong, object with manifest should have tag. Let's
       * create one out of the manifest, would be unique
       */
      generate_fake_tag(this, s->attrset, s->manifest, manifest_bl, s->obj_tag);
      s->fake_tag = true;
    }
  }
  map<string, bufferlist>::iterator aiter = s->attrset.find(RGW_ATTR_PG_VER);
  if (aiter != s->attrset.end()) {
    bufferlist& pg_ver_bl = aiter->second;
    if (pg_ver_bl.length()) {
      bufferlist::iterator pgbl = pg_ver_bl.begin();
      try {
        decode(s->pg_ver, pgbl);
      } catch (buffer::error& err) {
        ldout(cct, 0) << "ERROR: couldn't decode pg ver attr for object " << s->obj << ", non-critical error, ignoring" << dendl;
      }
    }
  }
  aiter = s->attrset.find(RGW_ATTR_SOURCE_ZONE);
  if (aiter != s->attrset.end()) {
    bufferlist& zone_short_id_bl = aiter->second;
    if (zone_short_id_bl.length()) {
      bufferlist::iterator zbl = zone_short_id_bl.begin();
      try {
        decode(s->zone_short_id, zbl);
      } catch (buffer::error& err) {
        ldout(cct, 0) << "ERROR: couldn't decode zone short id attr for object " << s->obj << ", non-critical error, ignoring" << dendl;
      }
    }
  }
  if (s->obj_tag.length())
    ldout(cct, 20) << "get_obj_state: setting s->obj_tag to " << s->obj_tag.c_str() << dendl;
  else
    ldout(cct, 20) << "get_obj_state: s->obj_tag was set empty" << dendl;

  /* an object might not be olh yet, but could have olh id tag, so we should set it anyway if
   * it exist, and not only if is_olh() returns true
   */
  iter = s->attrset.find(RGW_ATTR_OLH_ID_TAG);
  if (iter != s->attrset.end()) {
    s->olh_tag = iter->second;
  }

  if (is_olh(s->attrset)) {
    s->is_olh = true;

    ldout(cct, 20) << __func__ << ": setting s->olh_tag to " << string(s->olh_tag.c_str(), s->olh_tag.length()) << dendl;

    if (need_follow_olh) {
      return get_olh_target_state(*rctx, bucket_info, obj, s, state);
    }
  }

  return 0;
}

int RGWRados::get_obj_state(RGWObjectCtx *rctx, const RGWBucketInfo& bucket_info, const rgw_obj& obj, RGWObjState **state,
                            bool follow_olh, bool assume_noent)
{
  int ret;

  do {
    ret = get_obj_state_impl(rctx, bucket_info, obj, state, follow_olh, assume_noent);
  } while (ret == -EAGAIN);

  return ret;
}

int RGWRados::Object::get_manifest(RGWObjManifest **pmanifest)
{
  RGWObjState *astate;
  int r = get_state(&astate, true);
  if (r < 0) {
    return r;
  }

  *pmanifest = &astate->manifest;

  return 0;
}

int RGWRados::Object::Read::get_attr(const char *name, bufferlist& dest)
{
  RGWObjState *state;
  int r = source->get_state(&state, true);
  if (r < 0)
    return r;
  if (!state->exists)
    return -ENOENT;
  if (!state->get_attr(name, dest))
    return -ENODATA;

  return 0;
}


int RGWRados::Object::Stat::stat_async()
{
  RGWObjectCtx& ctx = source->get_ctx();
  rgw_obj& obj = source->get_obj();
  RGWRados *store = source->get_store();

  RGWObjState *s = ctx.obj.get_state(obj); /* calling this one directly because otherwise a sync request will be sent */
  result.obj = obj;
  if (s->has_attrs) {
    state.ret = 0;
    result.size = s->size;
    result.mtime = ceph::real_clock::to_timespec(s->mtime);
    result.attrs = s->attrset;
    result.has_manifest = s->has_manifest;
    result.manifest = s->manifest;
    return 0;
  }

  string oid;
  string loc;
  get_obj_bucket_and_oid_loc(obj, oid, loc);

  int r = store->get_obj_head_ioctx(source->get_bucket_info(), obj, &state.io_ctx);
  if (r < 0) {
    return r;
  }

  librados::ObjectReadOperation op;
  op.stat2(&result.size, &result.mtime, NULL);
  op.getxattrs(&result.attrs, NULL);
  state.completion = librados::Rados::aio_create_completion(NULL, NULL, NULL);
  state.io_ctx.locator_set_key(loc);
  r = state.io_ctx.aio_operate(oid, state.completion, &op, NULL);
  if (r < 0) {
    ldout(store->ctx(), 5) << __func__
						   << ": ERROR: aio_operate() returned ret=" << r
						   << dendl;
    return r;
  }

  return 0;
}


int RGWRados::Object::Stat::wait()
{
  if (!state.completion) {
    return state.ret;
  }

  state.completion->wait_for_safe();
  state.ret = state.completion->get_return_value();
  state.completion->release();

  if (state.ret != 0) {
    return state.ret;
  }

  return finish();
}

int RGWRados::Object::Stat::finish()
{
  map<string, bufferlist>::iterator iter = result.attrs.find(RGW_ATTR_MANIFEST);
  if (iter != result.attrs.end()) {
    bufferlist& bl = iter->second;
    bufferlist::iterator biter = bl.begin();
    try {
      decode(result.manifest, biter);
    } catch (buffer::error& err) {
      RGWRados *store = source->get_store();
      ldout(store->ctx(), 0) << "ERROR: " << __func__ << ": failed to decode manifest"  << dendl;
      return -EIO;
    }
    result.has_manifest = true;
  }

  return 0;
}

/**
 * Get an attribute for a system object.
 * obj: the object to get attr
 * name: name of the attr to retrieve
 * dest: bufferlist to store the result in
 * Returns: 0 on success, -ERR# otherwise.
 */
int RGWRados::system_obj_get_attr(rgw_raw_obj& obj, const char *name, bufferlist& dest)
{
  rgw_rados_ref ref;
  int r = get_system_obj_ref(obj, &ref);
  if (r < 0) {
    return r;
  }

  ObjectReadOperation op;

  int rval;
  op.getxattr(name, &dest, &rval);
  
  r = ref.ioctx.operate(ref.oid, &op, NULL);
  if (r < 0)
    return r;

  return 0;
}

int RGWRados::append_atomic_test(RGWObjectCtx *rctx,
                                 const RGWBucketInfo& bucket_info, const rgw_obj& obj,
                                 ObjectOperation& op, RGWObjState **pstate)
{
  if (!rctx)
    return 0;

  int r = get_obj_state(rctx, bucket_info, obj, pstate, false);
  if (r < 0)
    return r;

  RGWObjState *state = *pstate;

  if (!state->is_atomic) {
    ldout(cct, 20) << "state for obj=" << obj << " is not atomic, not appending atomic test" << dendl;
    return 0;
  }

  if (state->obj_tag.length() > 0 && !state->fake_tag) {// check for backward compatibility
    op.cmpxattr(RGW_ATTR_ID_TAG, LIBRADOS_CMPXATTR_OP_EQ, state->obj_tag);
  } else {
    ldout(cct, 20) << "state->obj_tag is empty, not appending atomic test" << dendl;
  }
  return 0;
}

int RGWRados::Object::get_state(RGWObjState **pstate, bool follow_olh, bool assume_noent)
{
  return store->get_obj_state(&ctx, bucket_info, obj, pstate, follow_olh, assume_noent);
}

void RGWRados::Object::invalidate_state()
{
  ctx.obj.invalidate(obj);
}

void RGWRados::SystemObject::invalidate_state()
{
  ctx.raw.invalidate(obj);
}

int RGWRados::Object::prepare_atomic_modification(ObjectWriteOperation& op, bool reset_obj, const string *ptag,
                                                  const char *if_match, const char *if_nomatch, bool removal_op,
                                                  bool modify_tail)
{
  int r = get_state(&state, false);
  if (r < 0)
    return r;

  bool need_guard = (state->has_manifest || (state->obj_tag.length() != 0) ||
                     if_match != NULL || if_nomatch != NULL) &&
                     (!state->fake_tag);

  if (!state->is_atomic) {
    ldout(store->ctx(), 20) << "prepare_atomic_modification: state is not atomic. state=" << (void *)state << dendl;

    if (reset_obj) {
      op.create(false);
      store->remove_rgw_head_obj(op); // we're not dropping reference here, actually removing object
    }

    return 0;
  }

  if (need_guard) {
    /* first verify that the object wasn't replaced under */
    if (if_nomatch == NULL || strcmp(if_nomatch, "*") != 0) {
      op.cmpxattr(RGW_ATTR_ID_TAG, LIBRADOS_CMPXATTR_OP_EQ, state->obj_tag); 
      // FIXME: need to add FAIL_NOTEXIST_OK for racing deletion
    }

    if (if_match) {
      if (strcmp(if_match, "*") == 0) {
        // test the object is existing
        if (!state->exists) {
          return -ERR_PRECONDITION_FAILED;
        }
      } else {
        bufferlist bl;
        if (!state->get_attr(RGW_ATTR_ETAG, bl) ||
            strncmp(if_match, bl.c_str(), bl.length()) != 0) {
          return -ERR_PRECONDITION_FAILED;
        }
      }
    }

    if (if_nomatch) {
      if (strcmp(if_nomatch, "*") == 0) {
        // test the object is NOT existing
        if (state->exists) {
          return -ERR_PRECONDITION_FAILED;
        }
      } else {
        bufferlist bl;
        if (!state->get_attr(RGW_ATTR_ETAG, bl) ||
            strncmp(if_nomatch, bl.c_str(), bl.length()) == 0) {
          return -ERR_PRECONDITION_FAILED;
        }
      }
    }
  }

  if (reset_obj) {
    if (state->exists) {
      op.create(false);
      store->remove_rgw_head_obj(op);
    } else {
      op.create(true);
    }
  }

  if (removal_op) {
    /* the object is being removed, no need to update its tag */
    return 0;
  }

  if (ptag) {
    state->write_tag = *ptag;
  } else {
    append_rand_alpha(store->ctx(), state->write_tag, state->write_tag, 32);
  }
  bufferlist bl;
  bl.append(state->write_tag.c_str(), state->write_tag.size() + 1);

  ldout(store->ctx(), 10) << "setting object write_tag=" << state->write_tag << dendl;

  op.setxattr(RGW_ATTR_ID_TAG, bl);
  if (modify_tail) {
    op.setxattr(RGW_ATTR_TAIL_TAG, bl);
  }

  return 0;
}

int RGWRados::system_obj_set_attr(void *ctx, rgw_raw_obj& obj, const char *name, bufferlist& bl,
				  RGWObjVersionTracker *objv_tracker)
{
  map<string, bufferlist> attrs;
  attrs[name] = bl;
  return system_obj_set_attrs(ctx, obj, attrs, NULL, objv_tracker);
}

int RGWRados::system_obj_set_attrs(void *ctx, rgw_raw_obj& obj,
                        map<string, bufferlist>& attrs,
                        map<string, bufferlist>* rmattrs,
                        RGWObjVersionTracker *objv_tracker)
{
  rgw_rados_ref ref;
  int r = get_system_obj_ref(obj, &ref);
  if (r < 0) {
    return r;
  }
  ObjectWriteOperation op;

  if (objv_tracker) {
    objv_tracker->prepare_op_for_write(&op);
  }

  map<string, bufferlist>::iterator iter;
  if (rmattrs) {
    for (iter = rmattrs->begin(); iter != rmattrs->end(); ++iter) {
      const string& name = iter->first;
      op.rmxattr(name.c_str());
    }
  }

  for (iter = attrs.begin(); iter != attrs.end(); ++iter) {
    const string& name = iter->first;
    bufferlist& bl = iter->second;

    if (!bl.length())
      continue;

    op.setxattr(name.c_str(), bl);
  }

  if (!op.size())
    return 0;

  bufferlist bl;

  r = ref.ioctx.operate(ref.oid, &op);
  if (r < 0)
    return r;

  return 0;
}

/**
 * Set an attr on an object.
 * bucket: name of the bucket holding the object
 * obj: name of the object to set the attr on
 * name: the attr to set
 * bl: the contents of the attr
 * Returns: 0 on success, -ERR# otherwise.
 */
int RGWRados::set_attr(void *ctx, const RGWBucketInfo& bucket_info, rgw_obj& obj, const char *name, bufferlist& bl)
{
  map<string, bufferlist> attrs;
  attrs[name] = bl;
  return set_attrs(ctx, bucket_info, obj, attrs, NULL);
}

int RGWRados::set_attrs(void *ctx, const RGWBucketInfo& bucket_info, rgw_obj& obj,
                        map<string, bufferlist>& attrs,
                        map<string, bufferlist>* rmattrs)
{
  rgw_rados_ref ref;
  int r = get_obj_head_ref(bucket_info, obj, &ref);
  if (r < 0) {
    return r;
  }
  RGWObjectCtx *rctx = static_cast<RGWObjectCtx *>(ctx);

  ObjectWriteOperation op;
  RGWObjState *state = NULL;

  r = append_atomic_test(rctx, bucket_info, obj, op, &state);
  if (r < 0)
    return r;

  map<string, bufferlist>::iterator iter;
  if (rmattrs) {
    for (iter = rmattrs->begin(); iter != rmattrs->end(); ++iter) {
      const string& name = iter->first;
      op.rmxattr(name.c_str());
    }
  }

  const rgw_bucket& bucket = obj.bucket;

  for (iter = attrs.begin(); iter != attrs.end(); ++iter) {
    const string& name = iter->first;
    bufferlist& bl = iter->second;

    if (!bl.length())
      continue;

    op.setxattr(name.c_str(), bl);

    if (name.compare(RGW_ATTR_DELETE_AT) == 0) {
      real_time ts;
      try {
        decode(ts, bl);

        rgw_obj_index_key obj_key;
        obj.key.get_index_key(&obj_key);

        objexp_hint_add(ts, bucket.tenant, bucket.name, bucket.bucket_id, obj_key);
      } catch (buffer::error& err) {
	ldout(cct, 0) << "ERROR: failed to decode " RGW_ATTR_DELETE_AT << " attr" << dendl;
      }
    }
  }

  if (!op.size())
    return 0;

  RGWObjectCtx obj_ctx(this);

  bufferlist bl;
  RGWRados::Bucket bop(this, bucket_info);
  RGWRados::Bucket::UpdateIndex index_op(&bop, obj);

  if (state) {
    string tag;
    append_rand_alpha(cct, tag, tag, 32);
    state->write_tag = tag;
    r = index_op.prepare(CLS_RGW_OP_ADD, &state->write_tag);

    if (r < 0)
      return r;

    bl.append(tag.c_str(), tag.size() + 1);
    op.setxattr(RGW_ATTR_ID_TAG,  bl);
  }


  real_time mtime = real_clock::now();
  struct timespec mtime_ts = real_clock::to_timespec(mtime);
  op.mtime2(&mtime_ts);
  r = ref.ioctx.operate(ref.oid, &op);
  if (state) {
    if (r >= 0) {
      bufferlist acl_bl = attrs[RGW_ATTR_ACL];
      bufferlist etag_bl = attrs[RGW_ATTR_ETAG];
      bufferlist content_type_bl = attrs[RGW_ATTR_CONTENT_TYPE];
      string etag(etag_bl.c_str(), etag_bl.length());
      string content_type(content_type_bl.c_str(), content_type_bl.length());
      uint64_t epoch = ref.ioctx.get_last_version();
      int64_t poolid = ref.ioctx.get_id();
      r = index_op.complete(poolid, epoch, state->size, state->accounted_size,
                            mtime, etag, content_type, &acl_bl,
                            RGW_OBJ_CATEGORY_MAIN, NULL);
    } else {
      int ret = index_op.cancel();
      if (ret < 0) {
        ldout(cct, 0) << "ERROR: complete_update_index_cancel() returned ret=" << ret << dendl;
      }
    }
  }
  if (r < 0)
    return r;

  if (state) {
    state->obj_tag.swap(bl);
    if (rmattrs) {
      for (iter = rmattrs->begin(); iter != rmattrs->end(); ++iter) {
        state->attrset.erase(iter->first);
      }
    }
    for (iter = attrs.begin(); iter != attrs.end(); ++iter) {
      state->attrset[iter->first] = iter->second;
    }
  }

  return 0;
}

int RGWRados::Object::Read::prepare()
{
  RGWRados *store = source->get_store();
  CephContext *cct = store->ctx();

  bufferlist etag;

  map<string, bufferlist>::iterator iter;

  RGWObjState *astate;
  int r = source->get_state(&astate, true);
  if (r < 0)
    return r;

  if (!astate->exists) {
    return -ENOENT;
  }

  const RGWBucketInfo& bucket_info = source->get_bucket_info();

  state.obj = astate->obj;
  store->obj_to_raw(bucket_info.placement_rule, state.obj, &state.head_obj);

  r = store->get_obj_head_ioctx(bucket_info, state.obj, &state.io_ctx);
  if (r < 0) {
    return r;
  }
  if (params.attrs) {
    *params.attrs = astate->attrset;
    if (cct->_conf->subsys.should_gather(ceph_subsys_rgw, 20)) {
      for (iter = params.attrs->begin(); iter != params.attrs->end(); ++iter) {
        ldout(cct, 20) << "Read xattr: " << iter->first << dendl;
      }
    }
  }

  /* Convert all times go GMT to make them compatible */
  if (conds.mod_ptr || conds.unmod_ptr) {
    obj_time_weight src_weight;
    src_weight.init(astate);
    src_weight.high_precision = conds.high_precision_time;

    obj_time_weight dest_weight;
    dest_weight.high_precision = conds.high_precision_time;

    if (conds.mod_ptr) {
      dest_weight.init(*conds.mod_ptr, conds.mod_zone_id, conds.mod_pg_ver);
      ldout(cct, 10) << "If-Modified-Since: " << dest_weight << " Last-Modified: " << src_weight << dendl;
      if (!(dest_weight < src_weight)) {
        return -ERR_NOT_MODIFIED;
      }
    }

    if (conds.unmod_ptr) {
      dest_weight.init(*conds.unmod_ptr, conds.mod_zone_id, conds.mod_pg_ver);
      ldout(cct, 10) << "If-UnModified-Since: " << dest_weight << " Last-Modified: " << src_weight << dendl;
      if (dest_weight < src_weight) {
        return -ERR_PRECONDITION_FAILED;
      }
    }
  }
  if (conds.if_match || conds.if_nomatch) {
    r = get_attr(RGW_ATTR_ETAG, etag);
    if (r < 0)
      return r;

    if (conds.if_match) {
      string if_match_str = rgw_string_unquote(conds.if_match);
      ldout(cct, 10) << "ETag: " << etag.c_str() << " " << " If-Match: " << if_match_str << dendl;
      if (if_match_str.compare(etag.c_str()) != 0) {
        return -ERR_PRECONDITION_FAILED;
      }
    }

    if (conds.if_nomatch) {
      string if_nomatch_str = rgw_string_unquote(conds.if_nomatch);
      ldout(cct, 10) << "ETag: " << etag.c_str() << " " << " If-NoMatch: " << if_nomatch_str << dendl;
      if (if_nomatch_str.compare(etag.c_str()) == 0) {
        return -ERR_NOT_MODIFIED;
      }
    }
  }

  if (params.obj_size)
    *params.obj_size = astate->size;
  if (params.lastmod)
    *params.lastmod = astate->mtime;

  return 0;
}

int RGWRados::Object::Read::range_to_ofs(uint64_t obj_size, int64_t &ofs, int64_t &end)
{
  if (ofs < 0) {
    ofs += obj_size;
    if (ofs < 0)
      ofs = 0;
    end = obj_size - 1;
  } else if (end < 0) {
    end = obj_size - 1;
  }

  if (obj_size > 0) {
    if (ofs >= (off_t)obj_size) {
      return -ERANGE;
    }
    if (end >= (off_t)obj_size) {
      end = obj_size - 1;
    }
  }
  return 0;
}

int RGWRados::stat_system_obj(RGWObjectCtx& obj_ctx,
                              RGWRados::SystemObject::Read::GetObjState& state,
                              rgw_raw_obj& obj,
                              map<string, bufferlist> *attrs,
                              real_time *lastmod,
                              uint64_t *obj_size,
                              RGWObjVersionTracker *objv_tracker)
{
  RGWRawObjState *astate = NULL;

  int r = get_system_obj_state(&obj_ctx, obj, &astate, objv_tracker);
  if (r < 0)
    return r;

  if (!astate->exists) {
    return -ENOENT;
  }

  if (attrs) {
    *attrs = astate->attrset;
    if (cct->_conf->subsys.should_gather(ceph_subsys_rgw, 20)) {
      map<string, bufferlist>::iterator iter;
      for (iter = attrs->begin(); iter != attrs->end(); ++iter) {
        ldout(cct, 20) << "Read xattr: " << iter->first << dendl;
      }
    }
  }

  if (obj_size)
    *obj_size = astate->size;
  if (lastmod)
    *lastmod = astate->mtime;

  return 0;
}


int RGWRados::Bucket::UpdateIndex::guard_reshard(BucketShard **pbs, std::function<int(BucketShard *)> call)
{
  RGWRados *store = target->get_store();
  BucketShard *bs;
  int r;

#define NUM_RESHARD_RETRIES 10
  for (int i = 0; i < NUM_RESHARD_RETRIES; ++i) {
    int ret = get_bucket_shard(&bs);
    if (ret < 0) {
      ldout(store->ctx(), 5) << "failed to get BucketShard object: ret=" << ret << dendl;
      return ret;
    }
    r = call(bs);
    if (r != -ERR_BUSY_RESHARDING) {
      break;
    }
    ldout(store->ctx(), 0) << "NOTICE: resharding operation on bucket index detected, blocking" << dendl;
    string new_bucket_id;
    r = store->block_while_resharding(bs, &new_bucket_id);
    if (r == -ERR_BUSY_RESHARDING) {
      continue;
    }
    if (r < 0) {
      return r;
    }
    ldout(store->ctx(), 20) << "reshard completion identified, new_bucket_id=" << new_bucket_id << dendl;
    i = 0; /* resharding is finished, make sure we can retry */
    r = target->update_bucket_id(new_bucket_id);
    if (r < 0) {
      ldout(store->ctx(), 0) << "ERROR: update_bucket_id() new_bucket_id=" << new_bucket_id << " returned r=" << r << dendl;
      return r;
    }
    invalidate_bs();
  }

  if (r < 0) {
    return r;
  }

  if (pbs) {
    *pbs = bs;
  }

  return 0;
}

int RGWRados::SystemObject::Read::stat(RGWObjVersionTracker *objv_tracker)
{
  RGWRados *store = source->get_store();
  rgw_raw_obj& obj = source->get_obj();

  return store->stat_system_obj(source->get_ctx(), state, obj, stat_params.attrs,
                                stat_params.lastmod, stat_params.obj_size, objv_tracker);
}

int RGWRados::Bucket::UpdateIndex::prepare(RGWModifyOp op, const string *write_tag)
{
  if (blind) {
    return 0;
  }
  RGWRados *store = target->get_store();

  if (write_tag && write_tag->length()) {
    optag = string(write_tag->c_str(), write_tag->length());
  } else {
    if (optag.empty()) {
      append_rand_alpha(store->ctx(), optag, optag, 32);
    }
  }

  int r = guard_reshard(nullptr, [&](BucketShard *bs) -> int { 
    return store->cls_obj_prepare_op(*bs, op, optag, obj, bilog_flags, zones_trace);
  });

  if (r < 0) {
    return r;
  }
  prepared = true;

  return 0;
}

int RGWRados::Bucket::UpdateIndex::complete(int64_t poolid, uint64_t epoch,
                                            uint64_t size, uint64_t accounted_size,
                                            ceph::real_time& ut, const string& etag,
                                            const string& content_type,
                                            bufferlist *acl_bl,
                                            RGWObjCategory category,
                                            list<rgw_obj_index_key> *remove_objs, const string *user_data)
{
  if (blind) {
    return 0;
  }
  RGWRados *store = target->get_store();
  BucketShard *bs;

  int ret = get_bucket_shard(&bs);
  if (ret < 0) {
    ldout(store->ctx(), 5) << "failed to get BucketShard object: ret=" << ret << dendl;
    return ret;
  }

  rgw_bucket_dir_entry ent;
  obj.key.get_index_key(&ent.key);
  ent.meta.size = size;
  ent.meta.accounted_size = accounted_size;
  ent.meta.mtime = ut;
  ent.meta.etag = etag;
  if (user_data)
    ent.meta.user_data = *user_data;

  ACLOwner owner;
  if (acl_bl && acl_bl->length()) {
    int ret = store->decode_policy(*acl_bl, &owner);
    if (ret < 0) {
      ldout(store->ctx(), 0) << "WARNING: could not decode policy ret=" << ret << dendl;
    }
  }
  ent.meta.owner = owner.get_id().to_str();
  ent.meta.owner_display_name = owner.get_display_name();
  ent.meta.content_type = content_type;

  ret = store->cls_obj_complete_add(*bs, obj, optag, poolid, epoch, ent, category, remove_objs, bilog_flags, zones_trace);

  if (target->bucket_info.datasync_flag_enabled()) {
    int r = store->data_log->add_entry(bs->bucket, bs->shard_id);
    if (r < 0) {
      lderr(store->ctx()) << "ERROR: failed writing data log" << dendl;
    }
  }

  return ret;
}

int RGWRados::Bucket::UpdateIndex::complete_del(int64_t poolid, uint64_t epoch,
                                                real_time& removed_mtime,
                                                list<rgw_obj_index_key> *remove_objs)
{
  if (blind) {
    return 0;
  }
  RGWRados *store = target->get_store();
  BucketShard *bs;

  int ret = get_bucket_shard(&bs);
  if (ret < 0) {
    ldout(store->ctx(), 5) << "failed to get BucketShard object: ret=" << ret << dendl;
    return ret;
  }

  ret = store->cls_obj_complete_del(*bs, optag, poolid, epoch, obj, removed_mtime, remove_objs, bilog_flags, zones_trace);

  if (target->bucket_info.datasync_flag_enabled()) {
    int r = store->data_log->add_entry(bs->bucket, bs->shard_id);
    if (r < 0) {
      lderr(store->ctx()) << "ERROR: failed writing data log" << dendl;
    }
  }

  return ret;
}


int RGWRados::Bucket::UpdateIndex::cancel()
{
  if (blind) {
    return 0;
  }
  RGWRados *store = target->get_store();
  BucketShard *bs;

  int ret = guard_reshard(&bs, [&](BucketShard *bs) -> int { 
    return store->cls_obj_complete_cancel(*bs, optag, obj, bilog_flags, zones_trace);
  });

  /*
   * need to update data log anyhow, so that whoever follows needs to update its internal markers
   * for following the specific bucket shard log. Otherwise they end up staying behind, and users
   * have no way to tell that they're all caught up
   */
  if (target->bucket_info.datasync_flag_enabled()) {
    int r = store->data_log->add_entry(bs->bucket, bs->shard_id);
    if (r < 0) {
      lderr(store->ctx()) << "ERROR: failed writing data log" << dendl;
    }
  }

  return ret;
}

int RGWRados::Object::Read::read(int64_t ofs, int64_t end, bufferlist& bl)
{
  RGWRados *store = source->get_store();
  CephContext *cct = store->ctx();

  rgw_raw_obj read_obj;
  uint64_t read_ofs = ofs;
  uint64_t len, read_len;
  bool reading_from_head = true;
  ObjectReadOperation op;

  bool merge_bl = false;
  bufferlist *pbl = &bl;
  bufferlist read_bl;
  uint64_t max_chunk_size;

  RGWObjState *astate;
  int r = source->get_state(&astate, true);
  if (r < 0)
    return r;

  if (end < 0)
    len = 0;
  else
    len = end - ofs + 1;

  if (astate->has_manifest && astate->manifest.has_tail()) {
    /* now get the relevant object part */
    RGWObjManifest::obj_iterator iter = astate->manifest.obj_find(ofs);

    uint64_t stripe_ofs = iter.get_stripe_ofs();
    read_obj = iter.get_location().get_raw_obj(store);
    len = std::min(len, iter.get_stripe_size() - (ofs - stripe_ofs));
    read_ofs = iter.location_ofs() + (ofs - stripe_ofs);
    reading_from_head = (read_obj == state.head_obj);
  } else {
    read_obj = state.head_obj;
  }

  r = store->get_max_chunk_size(read_obj.pool, &max_chunk_size);
  if (r < 0) {
    ldout(cct, 0) << "ERROR: failed to get max_chunk_size() for pool " << read_obj.pool << dendl;
    return r;
  }

  if (len > max_chunk_size)
    len = max_chunk_size;


  state.io_ctx.locator_set_key(read_obj.loc);

  read_len = len;

  if (reading_from_head) {
    /* only when reading from the head object do we need to do the atomic test */
    r = store->append_atomic_test(&source->get_ctx(), source->get_bucket_info(), state.obj, op, &astate);
    if (r < 0)
      return r;

    if (astate && astate->prefetch_data) {
      if (!ofs && astate->data.length() >= len) {
        bl = astate->data;
        return bl.length();
      }

      if (ofs < astate->data.length()) {
        unsigned copy_len = std::min((uint64_t)astate->data.length() - ofs, len);
        astate->data.copy(ofs, copy_len, bl);
        read_len -= copy_len;
        read_ofs += copy_len;
        if (!read_len)
	  return bl.length();

        merge_bl = true;
        pbl = &read_bl;
      }
    }
  }

  ldout(cct, 20) << "rados->read obj-ofs=" << ofs << " read_ofs=" << read_ofs << " read_len=" << read_len << dendl;
  op.read(read_ofs, read_len, pbl, NULL);

  r = state.io_ctx.operate(read_obj.oid, &op, NULL);
  ldout(cct, 20) << "rados->read r=" << r << " bl.length=" << bl.length() << dendl;

  if (r < 0) {
    return r;
  }

  if (merge_bl) {
    bl.append(read_bl);
  }

  return bl.length();
}

int RGWRados::SystemObject::Read::GetObjState::get_ref(RGWRados *store, rgw_raw_obj& obj, rgw_rados_ref **pref)
{
  if (!has_ref) {
    int r = store->get_raw_obj_ref(obj, &ref);
    if (r < 0) {
      return r;
    }
    has_ref = true;
  }
  *pref = &ref;
  return 0;

}

int RGWRados::get_system_obj(RGWObjectCtx& obj_ctx, RGWRados::SystemObject::Read::GetObjState& read_state,
                             RGWObjVersionTracker *objv_tracker, rgw_raw_obj& obj,
                             bufferlist& bl, off_t ofs, off_t end,
                             map<string, bufferlist> *attrs,
                             rgw_cache_entry_info *cache_info,
			     boost::optional<obj_version>)
{
  uint64_t len;
  ObjectReadOperation op;

  if (end < 0)
    len = 0;
  else
    len = end - ofs + 1;

  if (objv_tracker) {
    objv_tracker->prepare_op_for_read(&op);
  }

  ldout(cct, 20) << "rados->read ofs=" << ofs << " len=" << len << dendl;
  op.read(ofs, len, &bl, NULL);

  if (attrs) {
    op.getxattrs(attrs, NULL);
  }

  rgw_rados_ref *ref;
  int r = read_state.get_ref(this, obj, &ref);
  if (r < 0) {
    ldout(cct, 20) << "read_state.get_ref() on obj=" << obj << " returned " << r << dendl;
    return r;
  }
  r = ref->ioctx.operate(ref->oid, &op, NULL);
  if (r < 0) {
    ldout(cct, 20) << "rados->read r=" << r << " bl.length=" << bl.length() << dendl;
    return r;
  }
  ldout(cct, 20) << "rados->read r=" << r << " bl.length=" << bl.length() << dendl;

  uint64_t op_ver = ref->ioctx.get_last_version();

  if (read_state.last_ver > 0 &&
      read_state.last_ver != op_ver) {
    ldout(cct, 5) << "raced with an object write, abort" << dendl;
    return -ECANCELED;
  }

  read_state.last_ver = op_ver;

  return bl.length();
}

int RGWRados::SystemObject::Read::read(int64_t ofs, int64_t end, bufferlist& bl,
				       RGWObjVersionTracker *objv_tracker,
				       boost::optional<obj_version> refresh_version)
{
  RGWRados *store = source->get_store();
  rgw_raw_obj& obj = source->get_obj();

  return store->get_system_obj(source->get_ctx(), state, objv_tracker, obj, bl,
			       ofs, end, read_params.attrs,
			       read_params.cache_info, refresh_version);
}

int RGWRados::SystemObject::Read::get_attr(const char *name, bufferlist& dest)
{
  RGWRados *store = source->get_store();
  rgw_raw_obj& obj = source->get_obj();

  return store->system_obj_get_attr(obj, name, dest);
}

struct get_obj_data;

struct get_obj_aio_data {
  struct get_obj_data *op_data;
  off_t ofs;
  off_t len;
};

struct get_obj_io {
  off_t len;
  bufferlist bl;
};

static void _get_obj_aio_completion_cb(completion_t cb, void *arg);

struct get_obj_data : public RefCountedObject {
  CephContext *cct;
  RGWRados *rados;
  RGWObjectCtx *ctx;
  IoCtx io_ctx;
  map<off_t, get_obj_io> io_map;
  map<off_t, librados::AioCompletion *> completion_map;
  uint64_t total_read;
  Mutex lock;
  Mutex data_lock;
  list<get_obj_aio_data> aio_data;
  RGWGetDataCB *client_cb;
  std::atomic<bool> cancelled = { false };
  std::atomic<int64_t> err_code = { 0 };
  Throttle throttle;
  list<bufferlist> read_list;

  explicit get_obj_data(CephContext *_cct)
    : cct(_cct),
      rados(NULL), ctx(NULL),
      total_read(0), lock("get_obj_data"), data_lock("get_obj_data::data_lock"),
      client_cb(NULL),
      throttle(cct, "get_obj_data", cct->_conf->rgw_get_obj_window_size, false) {}
  ~get_obj_data() override { } 
  void set_cancelled(int r) {
    cancelled = true;
    err_code = r;
  }

  bool is_cancelled() {
    return cancelled;
  }

  int get_err_code() {
    return err_code;
  }

  int wait_next_io(bool *done) {
    lock.Lock();
    map<off_t, librados::AioCompletion *>::iterator iter = completion_map.begin();
    if (iter == completion_map.end()) {
      *done = true;
      lock.Unlock();
      return 0;
    }
    off_t cur_ofs = iter->first;
    librados::AioCompletion *c = iter->second;
    lock.Unlock();

    c->wait_for_safe_and_cb();
    int r = c->get_return_value();

    lock.Lock();
    completion_map.erase(cur_ofs);

    if (completion_map.empty()) {
      *done = true;
    }
    lock.Unlock();

    c->release();
    
    return r;
  }

  void add_io(off_t ofs, off_t len, bufferlist **pbl, AioCompletion **pc) {
    Mutex::Locker l(lock);

    const auto& io_iter = io_map.insert(
      map<off_t, get_obj_io>::value_type(ofs, get_obj_io()));

    assert(io_iter.second); // assert new insertion

    get_obj_io& io = (io_iter.first)->second;
    *pbl = &io.bl;

    struct get_obj_aio_data aio;
    aio.ofs = ofs;
    aio.len = len;
    aio.op_data = this;

    aio_data.push_back(aio);

    struct get_obj_aio_data *paio_data =  &aio_data.back(); /* last element */

    librados::AioCompletion *c = librados::Rados::aio_create_completion((void *)paio_data, NULL, _get_obj_aio_completion_cb);
    completion_map[ofs] = c;

    *pc = c;

    /* we have a reference per IO, plus one reference for the calling function.
     * reference is dropped for each callback, plus when we're done iterating
     * over the parts */
    get();
  }

  void cancel_io(off_t ofs) {
    ldout(cct, 20) << "get_obj_data::cancel_io() ofs=" << ofs << dendl;
    lock.Lock();
    map<off_t, AioCompletion *>::iterator iter = completion_map.find(ofs);
    if (iter != completion_map.end()) {
      AioCompletion *c = iter->second;
      c->release();
      completion_map.erase(ofs);
      io_map.erase(ofs);
    }
    lock.Unlock();

    /* we don't drop a reference here -- e.g., not calling d->put(), because we still
     * need IoCtx to live, as io callback may still be called
     */
  }

  void cancel_all_io() {
    ldout(cct, 20) << "get_obj_data::cancel_all_io()" << dendl;
    Mutex::Locker l(lock);
    for (map<off_t, librados::AioCompletion *>::iterator iter = completion_map.begin();
         iter != completion_map.end(); ++iter) {
      librados::AioCompletion  *c = iter->second;
      c->release();
    }
  }

  int get_complete_ios(off_t ofs, list<bufferlist>& bl_list) {
    Mutex::Locker l(lock);

    map<off_t, get_obj_io>::iterator liter = io_map.begin();

    if (liter == io_map.end() ||
        liter->first != ofs) {
      return 0;
    }

    map<off_t, librados::AioCompletion *>::iterator aiter;
    aiter = completion_map.find(ofs);
    if (aiter == completion_map.end()) {
    /* completion map does not hold this io, it was cancelled */
      return 0;
    }

    AioCompletion *completion = aiter->second;
    int r = completion->get_return_value();
    if (r < 0)
      return r;

    for (; aiter != completion_map.end(); ++aiter) {
      completion = aiter->second;
      if (!completion->is_safe()) {
        /* reached a request that is not yet complete, stop */
        break;
      }

      r = completion->get_return_value();
      if (r < 0) {
        set_cancelled(r); /* mark it as cancelled, so that we don't continue processing next operations */
        return r;
      }

      total_read += r;

      map<off_t, get_obj_io>::iterator old_liter = liter++;
      bl_list.push_back(old_liter->second.bl);
      io_map.erase(old_liter);
    }

    return 0;
  }
};

static int _get_obj_iterate_cb(const RGWBucketInfo& bucket_info, const rgw_obj& obj, const rgw_raw_obj& read_obj, off_t obj_ofs, off_t read_ofs, off_t len, bool is_head_obj, RGWObjState *astate, void *arg)
{
  struct get_obj_data *d = (struct get_obj_data *)arg;

  return d->rados->get_obj_iterate_cb(d->ctx, astate, bucket_info, obj, read_obj, obj_ofs, read_ofs, len, is_head_obj, arg);
}

static void _get_obj_aio_completion_cb(completion_t cb, void *arg)
{
  struct get_obj_aio_data *aio_data = (struct get_obj_aio_data *)arg;
  struct get_obj_data *d = aio_data->op_data;

  d->rados->get_obj_aio_completion_cb(cb, arg);
}


void RGWRados::get_obj_aio_completion_cb(completion_t c, void *arg)
{
  struct get_obj_aio_data *aio_data = (struct get_obj_aio_data *)arg;
  struct get_obj_data *d = aio_data->op_data;
  off_t ofs = aio_data->ofs;
  off_t len = aio_data->len;

  list<bufferlist> bl_list;
  list<bufferlist>::iterator iter;
  int r;

  ldout(cct, 20) << "get_obj_aio_completion_cb: io completion ofs=" << ofs << " len=" << len << dendl;
  d->throttle.put(len);

  r = rados_aio_get_return_value(c);
  if (r < 0) {
    ldout(cct, 0) << "ERROR: got unexpected error when trying to read object: " << r << dendl;
    d->set_cancelled(r);
    goto done;
  }

  if (d->is_cancelled()) {
    goto done;
  }

  d->data_lock.Lock();

  r = d->get_complete_ios(ofs, bl_list);
  if (r < 0) {
    goto done_unlock;
  }

  d->read_list.splice(d->read_list.end(), bl_list);

done_unlock:
  d->data_lock.Unlock();
done:
  d->put();
  return;
}

int RGWRados::flush_read_list(struct get_obj_data *d)
{
  d->data_lock.Lock();
  list<bufferlist> l;
  l.swap(d->read_list);
  d->get();
  d->read_list.clear();

  d->data_lock.Unlock();

  int r = 0;

  list<bufferlist>::iterator iter;
  for (iter = l.begin(); iter != l.end(); ++iter) {
    bufferlist& bl = *iter;
    r = d->client_cb->handle_data(bl, 0, bl.length());
    if (r < 0) {
      dout(0) << "ERROR: flush_read_list(): d->client_cb->handle_data() returned " << r << dendl;
      break;
    }
  }

  d->data_lock.Lock();
  d->put();
  if (r < 0) {
    d->set_cancelled(r);
  }
  d->data_lock.Unlock();
  return r;
}

int RGWRados::get_obj_iterate_cb(RGWObjectCtx *ctx, RGWObjState *astate,
                         const RGWBucketInfo& bucket_info,
                         const rgw_obj& obj,
		         const rgw_raw_obj& read_obj,
			 off_t obj_ofs,
                         off_t read_ofs, off_t len,
                         bool is_head_obj, void *arg)
{
  RGWObjectCtx *rctx = static_cast<RGWObjectCtx *>(ctx);
  ObjectReadOperation op;
  struct get_obj_data *d = (struct get_obj_data *)arg;
  string oid, key;
  bufferlist *pbl;
  AioCompletion *c;

  int r;

  if (is_head_obj) {
    /* only when reading from the head object do we need to do the atomic test */
    r = append_atomic_test(rctx, bucket_info, obj, op, &astate);
    if (r < 0)
      return r;

    if (astate &&
        obj_ofs < astate->data.length()) {
      unsigned chunk_len = std::min((uint64_t)astate->data.length() - obj_ofs, (uint64_t)len);

      d->data_lock.Lock();
      r = d->client_cb->handle_data(astate->data, obj_ofs, chunk_len);
      d->data_lock.Unlock();
      if (r < 0)
        return r;

      d->lock.Lock();
      d->total_read += chunk_len;
      d->lock.Unlock();
	
      len -= chunk_len;
      read_ofs += chunk_len;
      obj_ofs += chunk_len;
      if (!len)
	  return 0;
    }
  }

  d->throttle.get(len);
  if (d->is_cancelled()) {
    return d->get_err_code();
  }

  /* add io after we check that we're not cancelled, otherwise we're going to have trouble
   * cleaning up
   */
  d->add_io(obj_ofs, len, &pbl, &c);

  ldout(cct, 20) << "rados->get_obj_iterate_cb oid=" << read_obj.oid << " obj-ofs=" << obj_ofs << " read_ofs=" << read_ofs << " len=" << len << dendl;
  op.read(read_ofs, len, pbl, NULL);

  librados::IoCtx io_ctx(d->io_ctx);
  io_ctx.locator_set_key(read_obj.loc);

  r = io_ctx.aio_operate(read_obj.oid, c, &op, NULL);
  if (r < 0) {
    ldout(cct, 0) << "rados->aio_operate r=" << r << dendl;
    goto done_err;
  }

  // Flush data to client if there is any
  r = flush_read_list(d);
  if (r < 0)
    return r;

  return 0;

done_err:
  ldout(cct, 20) << "cancelling io r=" << r << " obj_ofs=" << obj_ofs << dendl;
  d->set_cancelled(r);
  d->cancel_io(obj_ofs);

  return r;
}

int RGWRados::Object::Read::iterate(int64_t ofs, int64_t end, RGWGetDataCB *cb)
{
  RGWRados *store = source->get_store();
  CephContext *cct = store->ctx();

  struct get_obj_data *data = new get_obj_data(cct);
  bool done = false;

  RGWObjectCtx& obj_ctx = source->get_ctx();

  data->rados = store;
  data->io_ctx.dup(state.io_ctx);
  data->client_cb = cb;

  int r = store->iterate_obj(obj_ctx, source->get_bucket_info(), state.obj, ofs, end, cct->_conf->rgw_get_obj_max_req_size, _get_obj_iterate_cb, (void *)data);
  if (r < 0) {
    data->cancel_all_io();
    goto done;
  }

  while (!done) {
    r = data->wait_next_io(&done);
    if (r < 0) {
      dout(10) << __func__ << " r=" << r << ", canceling all io" << dendl;
      data->cancel_all_io();
      break;
    }
    r = store->flush_read_list(data);
    if (r < 0) {
      dout(10) << __func__ << " r=" << r << ", canceling all io" << dendl;
      data->cancel_all_io();
      break;
    }
  }

done:
  data->put();
  return r;
}

int RGWRados::iterate_obj(RGWObjectCtx& obj_ctx,
                          const RGWBucketInfo& bucket_info, const rgw_obj& obj,
                          off_t ofs, off_t end,
			  uint64_t max_chunk_size,
			  int (*iterate_obj_cb)(const RGWBucketInfo&, const rgw_obj& obj,
                                                const rgw_raw_obj&, off_t, off_t, off_t, bool,
                                                RGWObjState *, void *),
	                  void *arg)
{
  rgw_raw_obj head_obj;
  rgw_raw_obj read_obj;
  uint64_t read_ofs = ofs;
  uint64_t len;
  bool reading_from_head = true;
  RGWObjState *astate = NULL;

  obj_to_raw(bucket_info.placement_rule, obj, &head_obj);

  int r = get_obj_state(&obj_ctx, bucket_info, obj, &astate, false);
  if (r < 0) {
    return r;
  }

  if (end < 0)
    len = 0;
  else
    len = end - ofs + 1;

  if (astate->has_manifest) {
    /* now get the relevant object stripe */
    RGWObjManifest::obj_iterator iter = astate->manifest.obj_find(ofs);

    RGWObjManifest::obj_iterator obj_end = astate->manifest.obj_end();

    for (; iter != obj_end && ofs <= end; ++iter) {
      off_t stripe_ofs = iter.get_stripe_ofs();
      off_t next_stripe_ofs = stripe_ofs + iter.get_stripe_size();

      while (ofs < next_stripe_ofs && ofs <= end) {
        read_obj = iter.get_location().get_raw_obj(this);
        uint64_t read_len = std::min(len, iter.get_stripe_size() - (ofs - stripe_ofs));
        read_ofs = iter.location_ofs() + (ofs - stripe_ofs);

        if (read_len > max_chunk_size) {
          read_len = max_chunk_size;
        }

        reading_from_head = (read_obj == head_obj);
        r = iterate_obj_cb(bucket_info, obj, read_obj, ofs, read_ofs, read_len, reading_from_head, astate, arg);
	if (r < 0) {
	  return r;
        }

	len -= read_len;
        ofs += read_len;
      }
    }
  } else {
    while (ofs <= end) {
      read_obj = head_obj;
      uint64_t read_len = std::min(len, max_chunk_size);

      r = iterate_obj_cb(bucket_info, obj, read_obj, ofs, ofs, read_len, reading_from_head, astate, arg);
      if (r < 0) {
	return r;
      }

      len -= read_len;
      ofs += read_len;
    }
  }

  return 0;
}

int RGWRados::obj_operate(const RGWBucketInfo& bucket_info, const rgw_obj& obj, ObjectWriteOperation *op)
{
  rgw_rados_ref ref;
  int r = get_obj_head_ref(bucket_info, obj, &ref);
  if (r < 0) {
    return r;
  }

  return ref.ioctx.operate(ref.oid, op);
}

int RGWRados::obj_operate(const RGWBucketInfo& bucket_info, const rgw_obj& obj, ObjectReadOperation *op)
{
  rgw_rados_ref ref;
  int r = get_obj_head_ref(bucket_info, obj, &ref);
  if (r < 0) {
    return r;
  }

  bufferlist outbl;

  return ref.ioctx.operate(ref.oid, op, &outbl);
}

int RGWRados::olh_init_modification_impl(const RGWBucketInfo& bucket_info, RGWObjState& state, const rgw_obj& olh_obj, string *op_tag)
{
  ObjectWriteOperation op;

  assert(olh_obj.key.instance.empty());

  bool has_tag = (state.exists && has_olh_tag(state.attrset));

  if (!state.exists) {
    op.create(true);
  } else {
    op.assert_exists();
    struct timespec mtime_ts = real_clock::to_timespec(state.mtime);
    op.mtime2(&mtime_ts);
  }

  /*
   * 3 possible cases: olh object doesn't exist, it exists as an olh, it exists as a regular object.
   * If it exists as a regular object we'll need to transform it into an olh. We'll do it in two
   * steps, first change its tag and set the olh pending attrs. Once write is done we'll need to
   * truncate it, remove extra attrs, and send it to the garbage collection. The bucket index olh
   * log will reflect that.
   *
   * Need to generate separate olh and obj tags, as olh can be colocated with object data. obj_tag
   * is used for object data instance, olh_tag for olh instance.
   */
  if (has_tag) {
    /* guard against racing writes */
    bucket_index_guard_olh_op(state, op);
  }

  if (!has_tag) {
    /* obj tag */
    string obj_tag;
    gen_rand_alphanumeric_lower(cct, &obj_tag, 32);

    bufferlist bl;
    bl.append(obj_tag.c_str(), obj_tag.size());
    op.setxattr(RGW_ATTR_ID_TAG, bl);

    state.attrset[RGW_ATTR_ID_TAG] = bl;
    state.obj_tag = bl;

    /* olh tag */
    string olh_tag;
    gen_rand_alphanumeric_lower(cct, &olh_tag, 32);

    bufferlist olh_bl;
    olh_bl.append(olh_tag.c_str(), olh_tag.size());
    op.setxattr(RGW_ATTR_OLH_ID_TAG, olh_bl);

    state.attrset[RGW_ATTR_OLH_ID_TAG] = olh_bl;
    state.olh_tag = olh_bl;
    state.is_olh = true;

    bufferlist verbl;
    op.setxattr(RGW_ATTR_OLH_VER, verbl);
  }

  bufferlist bl;
  RGWOLHPendingInfo pending_info;
  pending_info.time = real_clock::now();
  encode(pending_info, bl);

#define OLH_PENDING_TAG_LEN 32
  /* tag will start with current time epoch, this so that entries are sorted by time */
  char buf[32];
  utime_t ut(pending_info.time);
  snprintf(buf, sizeof(buf), "%016llx", (unsigned long long)ut.sec());
  *op_tag = buf;

  string s;
  gen_rand_alphanumeric_lower(cct, &s, OLH_PENDING_TAG_LEN - op_tag->size());

  op_tag->append(s);

  string attr_name = RGW_ATTR_OLH_PENDING_PREFIX;
  attr_name.append(*op_tag);

  op.setxattr(attr_name.c_str(), bl);

  int ret = obj_operate(bucket_info, olh_obj, &op);
  if (ret < 0) {
    return ret;
  }

  state.exists = true;
  state.attrset[attr_name] = bl;

  return 0;
}

int RGWRados::olh_init_modification(const RGWBucketInfo& bucket_info, RGWObjState& state, const rgw_obj& obj, string *op_tag)
{
  int ret;

  ret = olh_init_modification_impl(bucket_info, state, obj, op_tag);
  if (ret == -EEXIST) {
    ret = -ECANCELED;
  }

  return ret;
}

int RGWRados::guard_reshard(BucketShard *bs, const rgw_obj& obj_instance, std::function<int(BucketShard *)> call)
{
  rgw_obj obj;
  const rgw_obj *pobj = &obj_instance;
  int r;

  for (int i = 0; i < NUM_RESHARD_RETRIES; ++i) {
    r = bs->init(pobj->bucket, *pobj);
    if (r < 0) {
      ldout(cct, 5) << "bs.init() returned ret=" << r << dendl;
      return r;
    }
    r = call(bs);
    if (r != -ERR_BUSY_RESHARDING) {
      break;
    }
    ldout(cct, 0) << "NOTICE: resharding operation on bucket index detected, blocking" << dendl;
    string new_bucket_id;
    r = block_while_resharding(bs, &new_bucket_id);
    if (r == -ERR_BUSY_RESHARDING) {
      continue;
    }
    if (r < 0) {
      return r;
    }
    ldout(cct, 20) << "reshard completion identified, new_bucket_id=" << new_bucket_id << dendl;
    i = 0; /* resharding is finished, make sure we can retry */

    obj = *pobj;
    obj.bucket.update_bucket_id(new_bucket_id);
    pobj = &obj;
  }

  if (r < 0) {
    return r;
  }

  return 0;
}

int RGWRados::block_while_resharding(RGWRados::BucketShard *bs, string *new_bucket_id)
{
  std::shared_ptr<RGWReshardWait> waiter = reshard_wait;

  return waiter->block_while_resharding(bs, new_bucket_id);
}

int RGWRados::bucket_index_link_olh(const RGWBucketInfo& bucket_info, RGWObjState& olh_state, const rgw_obj& obj_instance,
                                    bool delete_marker,
                                    const string& op_tag,
                                    struct rgw_bucket_dir_entry_meta *meta,
                                    uint64_t olh_epoch,
                                    real_time unmod_since, bool high_precision_time, rgw_zone_set *_zones_trace)
{
  rgw_rados_ref ref;
  int r = get_obj_head_ref(bucket_info, obj_instance, &ref);
  if (r < 0) {
    return r;
  }

  rgw_zone_set zones_trace;
  if (_zones_trace) {
    zones_trace = *_zones_trace;
  } else {
    zones_trace.insert(get_zone().id);
  }

  BucketShard bs(this);

  cls_rgw_obj_key key(obj_instance.key.get_index_key_name(), obj_instance.key.instance);
  r = guard_reshard(&bs, obj_instance, [&](BucketShard *bs) -> int { 
                    librados::ObjectWriteOperation op;
                    cls_rgw_guard_bucket_resharding(op, -ERR_BUSY_RESHARDING);
                    return cls_rgw_bucket_link_olh(bs->index_ctx, op,
                                                   bs->bucket_obj, key, olh_state.olh_tag, delete_marker, op_tag, meta, olh_epoch,
                                                   unmod_since, high_precision_time,
                                                   get_zone().log_data, zones_trace);
                    });
  if (r < 0) {
    ldout(cct, 20) << "cls_rgw_bucket_link_olh() returned r=" << r << dendl;
    return r;
  }

  return 0;
}

void RGWRados::bucket_index_guard_olh_op(RGWObjState& olh_state, ObjectOperation& op)
{
  ldout(cct, 20) << __func__ << "(): olh_state.olh_tag=" << string(olh_state.olh_tag.c_str(), olh_state.olh_tag.length()) << dendl;
  op.cmpxattr(RGW_ATTR_OLH_ID_TAG, CEPH_OSD_CMPXATTR_OP_EQ, olh_state.olh_tag);
}

int RGWRados::bucket_index_unlink_instance(const RGWBucketInfo& bucket_info, const rgw_obj& obj_instance,
                                           const string& op_tag, const string& olh_tag, uint64_t olh_epoch, rgw_zone_set *_zones_trace)
{
  rgw_rados_ref ref;
  int r = get_obj_head_ref(bucket_info, obj_instance, &ref);
  if (r < 0) {
    return r;
  }

  rgw_zone_set zones_trace;
  if (_zones_trace) {
    zones_trace = *_zones_trace;
  }
  zones_trace.insert(get_zone().id);

  BucketShard bs(this);

  cls_rgw_obj_key key(obj_instance.key.get_index_key_name(), obj_instance.key.instance);
  r = guard_reshard(&bs, obj_instance, [&](BucketShard *bs) -> int { 
                    librados::ObjectWriteOperation op;
                    cls_rgw_guard_bucket_resharding(op, -ERR_BUSY_RESHARDING);
                    return cls_rgw_bucket_unlink_instance(bs->index_ctx, op, bs->bucket_obj, key, op_tag,
                                                          olh_tag, olh_epoch, get_zone().log_data, zones_trace);
                    });
  if (r < 0) {
    ldout(cct, 20) << "cls_rgw_bucket_link_olh() returned r=" << r << dendl;
    return r;
  }

  return 0;
}

int RGWRados::bucket_index_read_olh_log(const RGWBucketInfo& bucket_info, RGWObjState& state,
                                        const rgw_obj& obj_instance, uint64_t ver_marker,
                                        map<uint64_t, vector<rgw_bucket_olh_log_entry> > *log,
                                        bool *is_truncated)
{
  rgw_rados_ref ref;
  int r = get_obj_head_ref(bucket_info, obj_instance, &ref);
  if (r < 0) {
    return r;
  }

  BucketShard bs(this);
  int ret = bs.init(obj_instance.bucket, obj_instance);
  if (ret < 0) {
    ldout(cct, 5) << "bs.init() returned ret=" << ret << dendl;
    return ret;
  }

  string olh_tag(state.olh_tag.c_str(), state.olh_tag.length());

  cls_rgw_obj_key key(obj_instance.key.get_index_key_name(), string());

  ret = guard_reshard(&bs, obj_instance, [&](BucketShard *bs) -> int { 
                      ObjectReadOperation op;
                      cls_rgw_guard_bucket_resharding(op, -ERR_BUSY_RESHARDING);
                      return cls_rgw_get_olh_log(bs->index_ctx, bs->bucket_obj, op,
                                                 key, ver_marker, olh_tag, log, is_truncated);
                    });
  if (ret < 0) {
    ldout(cct, 20) << "cls_rgw_get_olh_log() returned r=" << r << dendl;
    return ret;
  }

  return 0;
}

int RGWRados::bucket_index_trim_olh_log(const RGWBucketInfo& bucket_info, RGWObjState& state, const rgw_obj& obj_instance, uint64_t ver)
{
  rgw_rados_ref ref;
  int r = get_obj_head_ref(bucket_info, obj_instance, &ref);
  if (r < 0) {
    return r;
  }

  BucketShard bs(this);
  int ret = bs.init(obj_instance.bucket, obj_instance);
  if (ret < 0) {
    ldout(cct, 5) << "bs.init() returned ret=" << ret << dendl;
    return ret;
  }

  string olh_tag(state.olh_tag.c_str(), state.olh_tag.length());

  cls_rgw_obj_key key(obj_instance.key.get_index_key_name(), string());

  ret = guard_reshard(&bs, obj_instance, [&](BucketShard *pbs) -> int { 
                      ObjectWriteOperation op;
                      cls_rgw_guard_bucket_resharding(op, -ERR_BUSY_RESHARDING);
                      cls_rgw_trim_olh_log(op, key, ver, olh_tag);
                      return pbs->index_ctx.operate(pbs->bucket_obj, &op);
                      });
  if (ret < 0) {
    ldout(cct, 20) << "cls_rgw_trim_olh_log() returned r=" << ret << dendl;
    return ret;
  }

  return 0;
}

int RGWRados::bucket_index_clear_olh(const RGWBucketInfo& bucket_info, RGWObjState& state, const rgw_obj& obj_instance)
{
  rgw_rados_ref ref;
  int r = get_obj_head_ref(bucket_info, obj_instance, &ref);
  if (r < 0) {
    return r;
  }

  BucketShard bs(this);

  string olh_tag(state.olh_tag.c_str(), state.olh_tag.length());

  cls_rgw_obj_key key(obj_instance.key.get_index_key_name(), string());

  int ret = guard_reshard(&bs, obj_instance, [&](BucketShard *pbs) -> int { 
                          ObjectWriteOperation op;
                          cls_rgw_guard_bucket_resharding(op, -ERR_BUSY_RESHARDING);
                          return cls_rgw_clear_olh(pbs->index_ctx, op, pbs->bucket_obj, key, olh_tag);
                          });
  if (ret < 0) {
    ldout(cct, 5) << "cls_rgw_clear_olh() returned ret=" << ret << dendl;
    return ret;
  }

  return 0;
}

int RGWRados::apply_olh_log(RGWObjectCtx& obj_ctx, RGWObjState& state, const RGWBucketInfo& bucket_info, const rgw_obj& obj,
                            bufferlist& olh_tag, map<uint64_t, vector<rgw_bucket_olh_log_entry> >& log,
                            uint64_t *plast_ver, rgw_zone_set* zones_trace)
{
  if (log.empty()) {
    return 0;
  }

  librados::ObjectWriteOperation op;

  uint64_t last_ver = log.rbegin()->first;
  *plast_ver = last_ver;

  map<uint64_t, vector<rgw_bucket_olh_log_entry> >::iterator iter = log.begin();

  op.cmpxattr(RGW_ATTR_OLH_ID_TAG, CEPH_OSD_CMPXATTR_OP_EQ, olh_tag);
  op.cmpxattr(RGW_ATTR_OLH_VER, CEPH_OSD_CMPXATTR_OP_GT, last_ver);

  struct timespec mtime_ts = real_clock::to_timespec(state.mtime);
  op.mtime2(&mtime_ts);

  bool need_to_link = false;
  cls_rgw_obj_key key;
  bool delete_marker = false;
  list<cls_rgw_obj_key> remove_instances;
  bool need_to_remove = false;

  for (iter = log.begin(); iter != log.end(); ++iter) {
    vector<rgw_bucket_olh_log_entry>::iterator viter = iter->second.begin();
    for (; viter != iter->second.end(); ++viter) {
      rgw_bucket_olh_log_entry& entry = *viter;

      ldout(cct, 20) << "olh_log_entry: op=" << (int)entry.op
                     << " key=" << entry.key.name << "[" << entry.key.instance << "] "
                     << (entry.delete_marker ? "(delete)" : "") << dendl;
      switch (entry.op) {
      case CLS_RGW_OLH_OP_REMOVE_INSTANCE:
        remove_instances.push_back(entry.key);
        break;
      case CLS_RGW_OLH_OP_LINK_OLH:
        need_to_link = true;
        need_to_remove = false;
        key = entry.key;
        delete_marker = entry.delete_marker;
        break;
      case CLS_RGW_OLH_OP_UNLINK_OLH:
        need_to_remove = true;
        need_to_link = false;
        break;
      default:
        ldout(cct, 0) << "ERROR: apply_olh_log: invalid op: " << (int)entry.op << dendl;
        return -EIO;
      }
      string attr_name = RGW_ATTR_OLH_PENDING_PREFIX;
      attr_name.append(entry.op_tag);
      op.rmxattr(attr_name.c_str());
    }
  }

  rgw_rados_ref ref;
  int r = get_obj_head_ref(bucket_info, obj, &ref);
  if (r < 0) {
    return r;
  }

  const rgw_bucket& bucket = obj.bucket;

  if (need_to_link) {
    rgw_obj target(bucket, key);
    RGWOLHInfo info;
    info.target = target;
    info.removed = delete_marker;
    bufferlist bl;
    encode(info, bl);
    op.setxattr(RGW_ATTR_OLH_INFO, bl);
  }

  /* first remove object instances */
  for (list<cls_rgw_obj_key>::iterator liter = remove_instances.begin();
       liter != remove_instances.end(); ++liter) {
    cls_rgw_obj_key& key = *liter;
    rgw_obj obj_instance(bucket, key);
    int ret = delete_obj(obj_ctx, bucket_info, obj_instance, 0, RGW_BILOG_FLAG_VERSIONED_OP, ceph::real_time(), zones_trace);
    if (ret < 0 && ret != -ENOENT) {
      ldout(cct, 0) << "ERROR: delete_obj() returned " << ret << " obj_instance=" << obj_instance << dendl;
      return ret;
    }
  }

  /* update olh object */
  r = ref.ioctx.operate(ref.oid, &op);
  if (r == -ECANCELED) {
    r = 0;
  }
  if (r < 0) {
    ldout(cct, 0) << "ERROR: could not apply olh update, r=" << r << dendl;
    return r;
  }

  r = bucket_index_trim_olh_log(bucket_info, state, obj, last_ver);
  if (r < 0) {
    ldout(cct, 0) << "ERROR: could not trim olh log, r=" << r << dendl;
    return r;
  }

  if (need_to_remove) {
    ObjectWriteOperation rm_op;

    rm_op.cmpxattr(RGW_ATTR_OLH_ID_TAG, CEPH_OSD_CMPXATTR_OP_EQ, olh_tag);
    rm_op.cmpxattr(RGW_ATTR_OLH_VER, CEPH_OSD_CMPXATTR_OP_GT, last_ver);
    cls_obj_check_prefix_exist(rm_op, RGW_ATTR_OLH_PENDING_PREFIX, true); /* fail if found one of these, pending modification */
    rm_op.remove();

    r = ref.ioctx.operate(ref.oid, &rm_op);
    if (r == -ECANCELED) {
      return 0; /* someone else won this race */
    } else {
      /* 
       * only clear if was successful, otherwise we might clobber pending operations on this object
       */
      r = bucket_index_clear_olh(bucket_info, state, obj);
      if (r < 0) {
        ldout(cct, 0) << "ERROR: could not clear bucket index olh entries r=" << r << dendl;
        return r;
      }
    }
  }

  return 0;
}

/*
 * read olh log and apply it
 */
int RGWRados::update_olh(RGWObjectCtx& obj_ctx, RGWObjState *state, const RGWBucketInfo& bucket_info, const rgw_obj& obj, rgw_zone_set *zones_trace)
{
  map<uint64_t, vector<rgw_bucket_olh_log_entry> > log;
  bool is_truncated;
  uint64_t ver_marker = 0;

  do {
    int ret = bucket_index_read_olh_log(bucket_info, *state, obj, ver_marker, &log, &is_truncated);
    if (ret < 0) {
      return ret;
    }
    ret = apply_olh_log(obj_ctx, *state, bucket_info, obj, state->olh_tag, log, &ver_marker, zones_trace);
    if (ret < 0) {
      return ret;
    }
  } while (is_truncated);

  return 0;
}

int RGWRados::set_olh(RGWObjectCtx& obj_ctx, RGWBucketInfo& bucket_info, const rgw_obj& target_obj, bool delete_marker, rgw_bucket_dir_entry_meta *meta,
                      uint64_t olh_epoch, real_time unmod_since, bool high_precision_time, rgw_zone_set *zones_trace)
{
  string op_tag;

  rgw_obj olh_obj = target_obj;
  olh_obj.key.instance.clear();

  RGWObjState *state = NULL;

  int ret = 0;
  int i;
  
#define MAX_ECANCELED_RETRY 100
  for (i = 0; i < MAX_ECANCELED_RETRY; i++) {
    if (ret == -ECANCELED) {
      obj_ctx.obj.invalidate(olh_obj);
    }

    ret = get_obj_state(&obj_ctx, bucket_info, olh_obj, &state, false); /* don't follow olh */
    if (ret < 0) {
      return ret;
    }

    ret = olh_init_modification(bucket_info, *state, olh_obj, &op_tag);
    if (ret < 0) {
      ldout(cct, 20) << "olh_init_modification() target_obj=" << target_obj << " delete_marker=" << (int)delete_marker << " returned " << ret << dendl;
      if (ret == -ECANCELED) {
        continue;
      }
      return ret;
    }
    ret = bucket_index_link_olh(bucket_info, *state, target_obj, delete_marker, op_tag, meta, olh_epoch, unmod_since, high_precision_time, zones_trace);
    if (ret < 0) {
      ldout(cct, 20) << "bucket_index_link_olh() target_obj=" << target_obj << " delete_marker=" << (int)delete_marker << " returned " << ret << dendl;
      if (ret == -ECANCELED) {
        continue;
      }
      return ret;
    }
    break;
  }

  if (i == MAX_ECANCELED_RETRY) {
    ldout(cct, 0) << "ERROR: exceeded max ECANCELED retries, aborting (EIO)" << dendl;
    return -EIO;
  }

  ret = update_olh(obj_ctx, state, bucket_info, olh_obj);
  if (ret == -ECANCELED) { /* already did what we needed, no need to retry, raced with another user */
    ret = 0;
  }
  if (ret < 0) {
    ldout(cct, 20) << "update_olh() target_obj=" << target_obj << " returned " << ret << dendl;
    return ret;
  }

  return 0;
}

int RGWRados::unlink_obj_instance(RGWObjectCtx& obj_ctx, RGWBucketInfo& bucket_info, const rgw_obj& target_obj,
                                  uint64_t olh_epoch, rgw_zone_set *zones_trace)
{
  string op_tag;

  rgw_obj olh_obj = target_obj;
  olh_obj.key.instance.clear();

  RGWObjState *state = NULL;

  int ret = 0;
  int i;

  for (i = 0; i < MAX_ECANCELED_RETRY; i++) {
    if (ret == -ECANCELED) {
      obj_ctx.obj.invalidate(olh_obj);
    }

    ret = get_obj_state(&obj_ctx, bucket_info, olh_obj, &state, false); /* don't follow olh */
    if (ret < 0)
      return ret;

    ret = olh_init_modification(bucket_info, *state, olh_obj, &op_tag);
    if (ret < 0) {
      ldout(cct, 20) << "olh_init_modification() target_obj=" << target_obj << " returned " << ret << dendl;
      if (ret == -ECANCELED) {
        continue;
      }
      return ret;
    }

    string olh_tag(state->olh_tag.c_str(), state->olh_tag.length());

    ret = bucket_index_unlink_instance(bucket_info, target_obj, op_tag, olh_tag, olh_epoch, zones_trace);
    if (ret < 0) {
      ldout(cct, 20) << "bucket_index_unlink_instance() target_obj=" << target_obj << " returned " << ret << dendl;
      if (ret == -ECANCELED) {
        continue;
      }
      return ret;
    }
    break;
  }

  if (i == MAX_ECANCELED_RETRY) {
    ldout(cct, 0) << "ERROR: exceeded max ECANCELED retries, aborting (EIO)" << dendl;
    return -EIO;
  }

  ret = update_olh(obj_ctx, state, bucket_info, olh_obj, zones_trace);
  if (ret == -ECANCELED) { /* already did what we needed, no need to retry, raced with another user */
    return 0;
  }
  if (ret < 0) {
    ldout(cct, 20) << "update_olh() target_obj=" << target_obj << " returned " << ret << dendl;
    return ret;
  }

  return 0;
}

void RGWRados::gen_rand_obj_instance_name(rgw_obj *target_obj)
{
#define OBJ_INSTANCE_LEN 32
  char buf[OBJ_INSTANCE_LEN + 1];

  gen_rand_alphanumeric_no_underscore(cct, buf, OBJ_INSTANCE_LEN); /* don't want it to get url escaped,
                                                                      no underscore for instance name due to the way we encode the raw keys */

  target_obj->key.set_instance(buf);
}

static void filter_attrset(map<string, bufferlist>& unfiltered_attrset, const string& check_prefix,
                           map<string, bufferlist> *attrset)
{
  attrset->clear();
  map<string, bufferlist>::iterator iter;
  for (iter = unfiltered_attrset.lower_bound(check_prefix);
       iter != unfiltered_attrset.end(); ++iter) {
    if (!boost::algorithm::starts_with(iter->first, check_prefix))
      break;
    (*attrset)[iter->first] = iter->second;
  }
}

int RGWRados::get_olh(const RGWBucketInfo& bucket_info, const rgw_obj& obj, RGWOLHInfo *olh)
{
  map<string, bufferlist> unfiltered_attrset;

  ObjectReadOperation op;
  op.getxattrs(&unfiltered_attrset, NULL);

  bufferlist outbl;
  int r = obj_operate(bucket_info, obj, &op);

  if (r < 0) {
    return r;
  }
  map<string, bufferlist> attrset;

  filter_attrset(unfiltered_attrset, RGW_ATTR_OLH_PREFIX, &attrset);

  map<string, bufferlist>::iterator iter = attrset.find(RGW_ATTR_OLH_INFO);
  if (iter == attrset.end()) { /* not an olh */
    return -EINVAL;
  }

  try {
    bufferlist::iterator biter = iter->second.begin();
    decode(*olh, biter);
  } catch (buffer::error& err) {
    ldout(cct, 0) << "ERROR: failed to decode olh info" << dendl;
    return -EIO;
  }

  return 0;
}

void RGWRados::check_pending_olh_entries(map<string, bufferlist>& pending_entries, 
                                         map<string, bufferlist> *rm_pending_entries)
{
  map<string, bufferlist>::iterator iter = pending_entries.begin();

  real_time now = real_clock::now();

  while (iter != pending_entries.end()) {
    bufferlist::iterator biter = iter->second.begin();
    RGWOLHPendingInfo pending_info;
    try {
      decode(pending_info, biter);
    } catch (buffer::error& err) {
      /* skipping bad entry, we could remove it but it might hide a bug */
      ldout(cct, 0) << "ERROR: failed to decode pending entry " << iter->first << dendl;
      ++iter;
      continue;
    }

    map<string, bufferlist>::iterator cur_iter = iter;
    ++iter;
    if (now - pending_info.time >= make_timespan(cct->_conf->rgw_olh_pending_timeout_sec)) {
      (*rm_pending_entries)[cur_iter->first] = cur_iter->second;
      pending_entries.erase(cur_iter);
    } else {
      /* entries names are sorted by time (rounded to a second) */
      break;
    }
  }
}

int RGWRados::remove_olh_pending_entries(const RGWBucketInfo& bucket_info, RGWObjState& state, const rgw_obj& olh_obj, map<string, bufferlist>& pending_attrs)
{
  ObjectWriteOperation op;

  bucket_index_guard_olh_op(state, op);

  for (map<string, bufferlist>::iterator iter = pending_attrs.begin(); iter != pending_attrs.end(); ++iter) {
    op.rmxattr(iter->first.c_str());
  }

  rgw_rados_ref ref;
  int r = get_obj_head_ref(bucket_info, olh_obj, &ref);
  if (r < 0) {
    return r;
  }

  /* update olh object */
  r = ref.ioctx.operate(ref.oid, &op);
  if (r == -ENOENT || r == -ECANCELED) {
    /* raced with some other change, shouldn't sweat about it */
    r = 0;
  }
  if (r < 0) {
    ldout(cct, 0) << "ERROR: could not apply olh update, r=" << r << dendl;
    return r;
  }

  return 0;
}

int RGWRados::follow_olh(const RGWBucketInfo& bucket_info, RGWObjectCtx& obj_ctx, RGWObjState *state, const rgw_obj& olh_obj, rgw_obj *target)
{
  map<string, bufferlist> pending_entries;
  filter_attrset(state->attrset, RGW_ATTR_OLH_PENDING_PREFIX, &pending_entries);

  map<string, bufferlist> rm_pending_entries;
  check_pending_olh_entries(pending_entries, &rm_pending_entries);

  if (!rm_pending_entries.empty()) {
    int ret = remove_olh_pending_entries(bucket_info, *state, olh_obj, rm_pending_entries);
    if (ret < 0) {
      ldout(cct, 20) << "ERROR: rm_pending_entries returned ret=" << ret << dendl;
      return ret;
    }
  }
  if (!pending_entries.empty()) {
    ldout(cct, 20) << __func__ << "(): found pending entries, need to update_olh() on bucket=" << olh_obj.bucket << dendl;

    int ret = update_olh(obj_ctx, state, bucket_info, olh_obj);
    if (ret < 0) {
      return ret;
    }
  }

  map<string, bufferlist>::iterator iter = state->attrset.find(RGW_ATTR_OLH_INFO);
  assert(iter != state->attrset.end());
  RGWOLHInfo olh;
  try {
    bufferlist::iterator biter = iter->second.begin();
    decode(olh, biter);
  } catch (buffer::error& err) {
    ldout(cct, 0) << "ERROR: failed to decode olh info" << dendl;
    return -EIO;
  }

  if (olh.removed) {
    return -ENOENT;
  }

  *target = olh.target;

  return 0;
}

int RGWRados::raw_obj_stat(rgw_raw_obj& obj, uint64_t *psize, real_time *pmtime, uint64_t *epoch,
                           map<string, bufferlist> *attrs, bufferlist *first_chunk,
                           RGWObjVersionTracker *objv_tracker)
{
  rgw_rados_ref ref;
  int r = get_raw_obj_ref(obj, &ref);
  if (r < 0) {
    return r;
  }

  map<string, bufferlist> unfiltered_attrset;
  uint64_t size = 0;
  struct timespec mtime_ts;

  ObjectReadOperation op;
  if (objv_tracker) {
    objv_tracker->prepare_op_for_read(&op);
  }
  if (attrs) {
    op.getxattrs(&unfiltered_attrset, NULL);
  }
  if (psize || pmtime) {
    op.stat2(&size, &mtime_ts, NULL);
  }
  if (first_chunk) {
    op.read(0, cct->_conf->rgw_max_chunk_size, first_chunk, NULL);
  }
  bufferlist outbl;
  r = ref.ioctx.operate(ref.oid, &op, &outbl);

  if (epoch) {
    *epoch = ref.ioctx.get_last_version();
  }

  if (r < 0)
    return r;

  if (psize)
    *psize = size;
  if (pmtime)
    *pmtime = ceph::real_clock::from_timespec(mtime_ts);
  if (attrs) {
    filter_attrset(unfiltered_attrset, RGW_ATTR_PREFIX, attrs);
  }

  return 0;
}

int RGWRados::get_bucket_stats(RGWBucketInfo& bucket_info, int shard_id, string *bucket_ver, string *master_ver,
    map<RGWObjCategory, RGWStorageStats>& stats, string *max_marker, bool *syncstopped)
{
  vector<rgw_bucket_dir_header> headers;
  map<int, string> bucket_instance_ids;
  int r = cls_bucket_head(bucket_info, shard_id, headers, &bucket_instance_ids);
  if (r < 0) {
    return r;
  }

  assert(headers.size() == bucket_instance_ids.size());

  auto iter = headers.begin();
  map<int, string>::iterator viter = bucket_instance_ids.begin();
  BucketIndexShardsManager ver_mgr;
  BucketIndexShardsManager master_ver_mgr;
  BucketIndexShardsManager marker_mgr;
  char buf[64];
  for(; iter != headers.end(); ++iter, ++viter) {
    accumulate_raw_stats(*iter, stats);
    snprintf(buf, sizeof(buf), "%lu", (unsigned long)iter->ver);
    ver_mgr.add(viter->first, string(buf));
    snprintf(buf, sizeof(buf), "%lu", (unsigned long)iter->master_ver);
    master_ver_mgr.add(viter->first, string(buf));
    if (shard_id >= 0) {
      *max_marker = iter->max_marker;
    } else {
      marker_mgr.add(viter->first, iter->max_marker);
    }
    if (syncstopped != NULL)
      *syncstopped = iter->syncstopped;
  }
  ver_mgr.to_string(bucket_ver);
  master_ver_mgr.to_string(master_ver);
  if (shard_id < 0) {
    marker_mgr.to_string(max_marker);
  }
  return 0;
}

int RGWRados::get_bi_log_status(RGWBucketInfo& bucket_info, int shard_id,
    map<int, string>& markers)
{
  vector<rgw_bucket_dir_header> headers;
  map<int, string> bucket_instance_ids;
  int r = cls_bucket_head(bucket_info, shard_id, headers, &bucket_instance_ids);
  if (r < 0)
    return r;

  assert(headers.size() == bucket_instance_ids.size());

  auto iter = headers.begin();
  map<int, string>::iterator viter = bucket_instance_ids.begin();

  for(; iter != headers.end(); ++iter, ++viter) {
    if (shard_id >= 0) {
      markers[shard_id] = iter->max_marker;
    } else {
      markers[viter->first] = iter->max_marker;
    }
  }
  return 0;
}

class RGWGetBucketStatsContext : public RGWGetDirHeader_CB {
  RGWGetBucketStats_CB *cb;
  uint32_t pendings;
  map<RGWObjCategory, RGWStorageStats> stats;
  int ret_code;
  bool should_cb;
  Mutex lock;

public:
  RGWGetBucketStatsContext(RGWGetBucketStats_CB *_cb, uint32_t _pendings)
    : cb(_cb), pendings(_pendings), stats(), ret_code(0), should_cb(true),
    lock("RGWGetBucketStatsContext") {}

  void handle_response(int r, rgw_bucket_dir_header& header) override {
    Mutex::Locker l(lock);
    if (should_cb) {
      if ( r >= 0) {
        accumulate_raw_stats(header, stats);
      } else {
        ret_code = r;
      }

      // Are we all done?
      if (--pendings == 0) {
        if (!ret_code) {
          cb->set_response(&stats);
        }
        cb->handle_response(ret_code);
        cb->put();
      }
    }
  }

  void unset_cb() {
    Mutex::Locker l(lock);
    should_cb = false;
  }
};

int RGWRados::get_bucket_stats_async(RGWBucketInfo& bucket_info, int shard_id, RGWGetBucketStats_CB *ctx)
{
  int num_aio = 0;
  RGWGetBucketStatsContext *get_ctx = new RGWGetBucketStatsContext(ctx, bucket_info.num_shards ? : 1);
  assert(get_ctx);
  int r = cls_bucket_head_async(bucket_info, shard_id, get_ctx, &num_aio);
  if (r < 0) {
    ctx->put();
    if (num_aio) {
      get_ctx->unset_cb();
    }
  }
  get_ctx->put();
  return r;
}

class RGWGetUserStatsContext : public RGWGetUserHeader_CB {
  RGWGetUserStats_CB *cb;

public:
  explicit RGWGetUserStatsContext(RGWGetUserStats_CB * const cb)
    : cb(cb) {}

  void handle_response(int r, cls_user_header& header) override {
    const cls_user_stats& hs = header.stats;
    if (r >= 0) {
      RGWStorageStats stats;

      stats.size = hs.total_bytes;
      stats.size_rounded = hs.total_bytes_rounded;
      stats.num_objects = hs.total_entries;

      cb->set_response(stats);
    }

    cb->handle_response(r);

    cb->put();
  }
};

int RGWRados::get_user_stats(const rgw_user& user, RGWStorageStats& stats)
{
  string user_str = user.to_str();

  cls_user_header header;
  int r = cls_user_get_header(user_str, &header);
  if (r < 0)
    return r;

  const cls_user_stats& hs = header.stats;

  stats.size = hs.total_bytes;
  stats.size_rounded = hs.total_bytes_rounded;
  stats.num_objects = hs.total_entries;

  return 0;
}

int RGWRados::get_user_stats_async(const rgw_user& user, RGWGetUserStats_CB *ctx)
{
  string user_str = user.to_str();

  RGWGetUserStatsContext *get_ctx = new RGWGetUserStatsContext(ctx);
  int r = cls_user_get_header_async(user_str, get_ctx);
  if (r < 0) {
    ctx->put();
    delete get_ctx;
    return r;
  }

  return 0;
}

void RGWRados::get_bucket_meta_oid(const rgw_bucket& bucket, string& oid)
{
  oid = RGW_BUCKET_INSTANCE_MD_PREFIX + bucket.get_key(':');
}

void RGWRados::get_bucket_instance_obj(const rgw_bucket& bucket, rgw_raw_obj& obj)
{
  if (!bucket.oid.empty()) {
    obj.init(get_zone_params().domain_root, bucket.oid);
  } else {
    string oid;
    get_bucket_meta_oid(bucket, oid);
    obj.init(get_zone_params().domain_root, oid);
  }
}

int RGWRados::get_bucket_instance_info(RGWObjectCtx& obj_ctx, const string& meta_key, RGWBucketInfo& info,
                                       real_time *pmtime, map<string, bufferlist> *pattrs)
{
  size_t pos = meta_key.find(':');
  if (pos == string::npos) {
    return -EINVAL;
  }
  string oid = RGW_BUCKET_INSTANCE_MD_PREFIX + meta_key;
  rgw_bucket_instance_key_to_oid(oid);

  return get_bucket_instance_from_oid(obj_ctx, oid, info, pmtime, pattrs);
}

int RGWRados::get_bucket_instance_info(RGWObjectCtx& obj_ctx, const rgw_bucket& bucket, RGWBucketInfo& info,
                                       real_time *pmtime, map<string, bufferlist> *pattrs)
{
  string oid;
  if (bucket.oid.empty()) {
    get_bucket_meta_oid(bucket, oid);
  } else {
    oid = bucket.oid;
  }

  return get_bucket_instance_from_oid(obj_ctx, oid, info, pmtime, pattrs);
}

int RGWRados::get_bucket_instance_from_oid(RGWObjectCtx& obj_ctx, const string& oid, RGWBucketInfo& info,
                                           real_time *pmtime, map<string, bufferlist> *pattrs,
                                           rgw_cache_entry_info *cache_info,
					   boost::optional<obj_version> refresh_version)
{
  ldout(cct, 20) << "reading from " << get_zone_params().domain_root << ":" << oid << dendl;

  bufferlist epbl;

  int ret = rgw_get_system_obj(this, obj_ctx, get_zone_params().domain_root,
			       oid, epbl, &info.objv_tracker, pmtime, pattrs,
			       cache_info, refresh_version);
  if (ret < 0) {
    return ret;
  }

  bufferlist::iterator iter = epbl.begin();
  try {
    decode(info, iter);
  } catch (buffer::error& err) {
    ldout(cct, 0) << "ERROR: could not decode buffer info, caught buffer::error" << dendl;
    return -EIO;
  }
  info.bucket.oid = oid;
  return 0;
}

int RGWRados::get_bucket_entrypoint_info(RGWObjectCtx& obj_ctx,
                                         const string& tenant_name,
                                         const string& bucket_name,
                                         RGWBucketEntryPoint& entry_point,
                                         RGWObjVersionTracker *objv_tracker,
                                         real_time *pmtime,
                                         map<string, bufferlist> *pattrs,
                                         rgw_cache_entry_info *cache_info,
					 boost::optional<obj_version> refresh_version)
{
  bufferlist bl;
  string bucket_entry;

  rgw_make_bucket_entry_name(tenant_name, bucket_name, bucket_entry);
  int ret = rgw_get_system_obj(this, obj_ctx, get_zone_params().domain_root,
			       bucket_entry, bl, objv_tracker, pmtime, pattrs,
			       cache_info, refresh_version);
  if (ret < 0) {
    return ret;
  }

  bufferlist::iterator iter = bl.begin();
  try {
    decode(entry_point, iter);
  } catch (buffer::error& err) {
    ldout(cct, 0) << "ERROR: could not decode buffer info, caught buffer::error" << dendl;
    return -EIO;
  }
  return 0;
}

int RGWRados::convert_old_bucket_info(RGWObjectCtx& obj_ctx,
                                      const string& tenant_name,
                                      const string& bucket_name)
{
  RGWBucketEntryPoint entry_point;
  real_time ep_mtime;
  RGWObjVersionTracker ot;
  map<string, bufferlist> attrs;
  RGWBucketInfo info;

  ldout(cct, 10) << "RGWRados::convert_old_bucket_info(): bucket=" << bucket_name << dendl;

  int ret = get_bucket_entrypoint_info(obj_ctx, tenant_name, bucket_name, entry_point, &ot, &ep_mtime, &attrs);
  if (ret < 0) {
    ldout(cct, 0) << "ERROR: get_bucket_entrypoint_info() returned " << ret << " bucket=" << bucket_name << dendl;
    return ret;
  }

  if (!entry_point.has_bucket_info) {
    /* already converted! */
    return 0;
  }

  info = entry_point.old_bucket_info;
  info.bucket.oid = bucket_name;
  info.ep_objv = ot.read_version;

  ot.generate_new_write_ver(cct);

  ret = put_linked_bucket_info(info, false, ep_mtime, &ot.write_version, &attrs, true);
  if (ret < 0) {
    ldout(cct, 0) << "ERROR: failed to put_linked_bucket_info(): " << ret << dendl;
    return ret;
  }

  return 0;
}

int RGWRados::_get_bucket_info(RGWObjectCtx& obj_ctx,
                               const string& tenant,
                               const string& bucket_name,
                               RGWBucketInfo& info,
                               real_time *pmtime,
                               map<string, bufferlist> *pattrs,
                               boost::optional<obj_version> refresh_version)
{
  string bucket_entry;
  rgw_make_bucket_entry_name(tenant, bucket_name, bucket_entry);


  if (auto e = binfo_cache->find(bucket_entry)) {
    if (refresh_version &&
        e->info.objv_tracker.read_version.compare(&(*refresh_version))) {
      lderr(cct) << "WARNING: The bucket info cache is inconsistent. This is "
                 << "a failure that should be debugged. I am a nice machine, "
                 << "so I will try to recover." << dendl;
      binfo_cache->invalidate(bucket_entry);
    } else {
      info = e->info;
      if (pattrs)
	*pattrs = e->attrs;
      if (pmtime)
	*pmtime = e->mtime;
      return 0;
    }
  }

  bucket_info_entry e;
  RGWBucketEntryPoint entry_point;
  real_time ep_mtime;
  RGWObjVersionTracker ot;
  rgw_cache_entry_info entry_cache_info;
  int ret = get_bucket_entrypoint_info(obj_ctx, tenant, bucket_name,
				       entry_point, &ot, &ep_mtime, pattrs,
				       &entry_cache_info, refresh_version);
  if (ret < 0) {
    /* only init these fields */
    info.bucket.tenant = tenant;
    info.bucket.name = bucket_name;
    return ret;
  }

  if (entry_point.has_bucket_info) {
    info = entry_point.old_bucket_info;
    info.bucket.oid = bucket_name;
    info.bucket.tenant = tenant;
    info.ep_objv = ot.read_version;
    ldout(cct, 20) << "rgw_get_bucket_info: old bucket info, bucket=" << info.bucket << " owner " << info.owner << dendl;
    return 0;
  }

  /* data is in the bucket instance object, we need to get attributes from there, clear everything
   * that we got
   */
  if (pattrs) {
    pattrs->clear();
  }

  ldout(cct, 20) << "rgw_get_bucket_info: bucket instance: " << entry_point.bucket << dendl;


  /* read bucket instance info */

  string oid;
  get_bucket_meta_oid(entry_point.bucket, oid);

  rgw_cache_entry_info cache_info;

  ret = get_bucket_instance_from_oid(obj_ctx, oid, e.info, &e.mtime, &e.attrs,
				     &cache_info, refresh_version);
  e.info.ep_objv = ot.read_version;
  info = e.info;
  if (ret < 0) {
    lderr(cct) << "ERROR: get_bucket_instance_from_oid failed: " << ret << dendl;
    info.bucket.tenant = tenant;
    info.bucket.name = bucket_name;
    // XXX and why return anything in case of an error anyway?
    return ret;
  }

  if (pmtime)
    *pmtime = e.mtime;
  if (pattrs)
    *pattrs = e.attrs;

  /* chain to both bucket entry point and bucket instance */
  if (!binfo_cache->put(this, bucket_entry, &e, {&entry_cache_info, &cache_info})) {
    ldout(cct, 20) << "couldn't put binfo cache entry, might have raced with data changes" << dendl;
  }

  if (refresh_version &&
      refresh_version->compare(&info.objv_tracker.read_version)) {
    lderr(cct) << "WARNING: The OSD has the same version I have. Something may "
               << "have gone squirrelly. An administrator may have forced a "
               << "change; otherwise there is a problem somewhere." << dendl;
  }

  return 0;
}

int RGWRados::get_bucket_info(RGWObjectCtx& obj_ctx,
                              const string& tenant, const string& bucket_name,
                              RGWBucketInfo& info,
                              real_time *pmtime, map<string, bufferlist> *pattrs)
{
  return _get_bucket_info(obj_ctx, tenant, bucket_name, info, pmtime,
                          pattrs, boost::none);
}

int RGWRados::try_refresh_bucket_info(RGWBucketInfo& info,
                                      ceph::real_time *pmtime,
                                      map<string, bufferlist> *pattrs)
{
  RGWObjectCtx obj_ctx(this);

  return _get_bucket_info(obj_ctx, info.bucket.tenant, info.bucket.name,
                          info, pmtime, pattrs, info.objv_tracker.read_version);
}

int RGWRados::put_bucket_entrypoint_info(const string& tenant_name, const string& bucket_name, RGWBucketEntryPoint& entry_point,
                                         bool exclusive, RGWObjVersionTracker& objv_tracker, real_time mtime,
                                         map<string, bufferlist> *pattrs)
{
  bufferlist epbl;
  encode(entry_point, epbl);
  string bucket_entry;
  rgw_make_bucket_entry_name(tenant_name, bucket_name, bucket_entry);
  return rgw_bucket_store_info(this, bucket_entry, epbl, exclusive, pattrs, &objv_tracker, mtime);
}

int RGWRados::put_bucket_instance_info(RGWBucketInfo& info, bool exclusive,
                              real_time mtime, map<string, bufferlist> *pattrs)
{
  info.has_instance_obj = true;
  bufferlist bl;

  encode(info, bl);

  string key = info.bucket.get_key(); /* when we go through meta api, we don't use oid directly */
  int ret = rgw_bucket_instance_store_info(this, key, bl, exclusive, pattrs, &info.objv_tracker, mtime);
  if (ret == -EEXIST) {
    /* well, if it's exclusive we shouldn't overwrite it, because we might race with another
     * bucket operation on this specific bucket (e.g., being synced from the master), but
     * since bucket instace meta object is unique for this specific bucket instace, we don't
     * need to return an error.
     * A scenario where we'd get -EEXIST here, is in a multi-zone config, we're not on the
     * master, creating a bucket, sending bucket creation to the master, we create the bucket
     * locally, while in the sync thread we sync the new bucket.
     */
    ret = 0;
  }
  return ret;
}

int RGWRados::put_linked_bucket_info(RGWBucketInfo& info, bool exclusive, real_time mtime, obj_version *pep_objv,
                                     map<string, bufferlist> *pattrs, bool create_entry_point)
{
  bool create_head = !info.has_instance_obj || create_entry_point;

  int ret = put_bucket_instance_info(info, exclusive, mtime, pattrs);
  if (ret < 0) {
    return ret;
  }

  if (!create_head)
    return 0; /* done! */

  RGWBucketEntryPoint entry_point;
  entry_point.bucket = info.bucket;
  entry_point.owner = info.owner;
  entry_point.creation_time = info.creation_time;
  entry_point.linked = true;
  RGWObjVersionTracker ot;
  if (pep_objv && !pep_objv->tag.empty()) {
    ot.write_version = *pep_objv;
  } else {
    ot.generate_new_write_ver(cct);
    if (pep_objv) {
      *pep_objv = ot.write_version;
    }
  }
  ret = put_bucket_entrypoint_info(info.bucket.tenant, info.bucket.name, entry_point, exclusive, ot, mtime, NULL); 
  if (ret < 0)
    return ret;

  return 0;
}

int RGWRados::omap_get_vals(rgw_raw_obj& obj, bufferlist& header, const string& marker, uint64_t count, std::map<string, bufferlist>& m)
{
  rgw_rados_ref ref;
  int r = get_raw_obj_ref(obj, &ref);
  if (r < 0) {
    return r;
  }

  r = ref.ioctx.omap_get_vals(ref.oid, marker, count, &m);
  if (r < 0)
    return r;

  return 0;
 
}

int RGWRados::omap_get_all(rgw_raw_obj& obj, bufferlist& header,
			   std::map<string, bufferlist>& m)
{
  rgw_rados_ref ref;
  int r = get_raw_obj_ref(obj, &ref);
  if (r < 0) {
    return r;
  }

#define MAX_OMAP_GET_ENTRIES 1024
  const int count = MAX_OMAP_GET_ENTRIES;
  string start_after;

  while (true) {
    std::map<string, bufferlist> t;
    r = ref.ioctx.omap_get_vals(ref.oid, start_after, count, &t);
    if (r < 0) {
      return r;
    }
    if (t.empty()) {
      break;
    }
    start_after = t.rbegin()->first;
    m.insert(t.begin(), t.end());
  }
  return 0;
}

int RGWRados::omap_set(rgw_raw_obj& obj, const std::string& key, bufferlist& bl)
{
  rgw_rados_ref ref;
  int r = get_raw_obj_ref(obj, &ref);
  if (r < 0) {
    return r;
  }
  ldout(cct, 15) << "omap_set obj=" << obj << " key=" << key << dendl;

  map<string, bufferlist> m;
  m[key] = bl;

  r = ref.ioctx.omap_set(ref.oid, m);

  return r;
}

int RGWRados::omap_set(rgw_raw_obj& obj, std::map<std::string, bufferlist>& m)
{
  rgw_rados_ref ref;
  int r = get_raw_obj_ref(obj, &ref);
  if (r < 0) {
    return r;
  }

  r = ref.ioctx.omap_set(ref.oid, m);

  return r;
}

int RGWRados::omap_del(rgw_raw_obj& obj, const std::string& key)
{
  rgw_rados_ref ref;
  int r = get_raw_obj_ref(obj, &ref);
  if (r < 0) {
    return r;
  }

  set<string> k;
  k.insert(key);

  r = ref.ioctx.omap_rm_keys(ref.oid, k);
  return r;
}

int RGWRados::update_containers_stats(map<string, RGWBucketEnt>& m)
{
  RGWObjectCtx obj_ctx(this);

  map<string, RGWBucketEnt>::iterator iter;
  for (iter = m.begin(); iter != m.end(); ++iter) {
    RGWBucketEnt& ent = iter->second;
    rgw_bucket& bucket = ent.bucket;
    ent.count = 0;
    ent.size = 0;
    ent.size_rounded = 0;

    vector<rgw_bucket_dir_header> headers;

    RGWBucketInfo bucket_info;
    int ret = get_bucket_instance_info(obj_ctx, bucket, bucket_info, NULL, NULL);
    if (ret < 0) {
      return ret;
    }

    int r = cls_bucket_head(bucket_info, RGW_NO_SHARD, headers);
    if (r < 0)
      return r;

    auto hiter = headers.begin();
    for (; hiter != headers.end(); ++hiter) {
      RGWObjCategory category = main_category;
      map<uint8_t, struct rgw_bucket_category_stats>::iterator iter = (hiter->stats).find((uint8_t)category);
      if (iter != hiter->stats.end()) {
        struct rgw_bucket_category_stats& stats = iter->second;
        ent.count += stats.num_entries;
        ent.size += stats.total_size;
        ent.size_rounded += stats.total_size_rounded;
      }
    }

    // fill in placement_rule from the bucket instance for use in swift's
    // per-storage policy statistics
    ent.placement_rule = std::move(bucket_info.placement_rule);
  }

  return m.size();
}

int RGWRados::append_async(rgw_raw_obj& obj, size_t size, bufferlist& bl)
{
  rgw_rados_ref ref;
  int r = get_raw_obj_ref(obj, &ref);
  if (r < 0) {
    return r;
  }
  librados::Rados *rad = get_rados_handle();
  librados::AioCompletion *completion = rad->aio_create_completion(NULL, NULL, NULL);

  r = ref.ioctx.aio_append(ref.oid, completion, bl, size);
  completion->release();
  return r;
}

int RGWRados::distribute(const string& key, bufferlist& bl)
{
  /*
   * we were called before watch was initialized. This can only happen if we're updating some system
   * config object (e.g., zone info) during init. Don't try to distribute the cache info for these
   * objects, they're currently only read on startup anyway.
   */
  if (!watch_initialized)
    return 0;

  string notify_oid;
  pick_control_oid(key, notify_oid);

  ldout(cct, 10) << "distributing notification oid=" << notify_oid << " bl.length()=" << bl.length() << dendl;
  return control_pool_ctx.notify2(notify_oid, bl, 0, NULL);
}

int RGWRados::pool_iterate_begin(const rgw_pool& pool, RGWPoolIterCtx& ctx)
{
  librados::IoCtx& io_ctx = ctx.io_ctx;
  librados::NObjectIterator& iter = ctx.iter;

  int r = open_pool_ctx(pool, io_ctx);
  if (r < 0)
    return r;

  iter = io_ctx.nobjects_begin();

  return 0;
}

int RGWRados::pool_iterate_begin(const rgw_pool& pool, const string& cursor, RGWPoolIterCtx& ctx)
{
  librados::IoCtx& io_ctx = ctx.io_ctx;
  librados::NObjectIterator& iter = ctx.iter;

  int r = open_pool_ctx(pool, io_ctx);
  if (r < 0)
    return r;

  librados::ObjectCursor oc;
  if (!oc.from_str(cursor)) {
    ldout(cct, 10) << "failed to parse cursor: " << cursor << dendl;
    return -EINVAL;
  }

  iter = io_ctx.nobjects_begin(oc);

  return 0;
}

string RGWRados::pool_iterate_get_cursor(RGWPoolIterCtx& ctx)
{
  return ctx.iter.get_cursor().to_str();
}

int RGWRados::pool_iterate(RGWPoolIterCtx& ctx, uint32_t num, vector<rgw_bucket_dir_entry>& objs,
                           bool *is_truncated, RGWAccessListFilter *filter)
{
  librados::IoCtx& io_ctx = ctx.io_ctx;
  librados::NObjectIterator& iter = ctx.iter;

  if (iter == io_ctx.nobjects_end())
    return -ENOENT;

  uint32_t i;

  for (i = 0; i < num && iter != io_ctx.nobjects_end(); ++i, ++iter) {
    rgw_bucket_dir_entry e;

    string oid = iter->get_oid();
    ldout(cct, 20) << "RGWRados::pool_iterate: got " << oid << dendl;

    // fill it in with initial values; we may correct later
    if (filter && !filter->filter(oid, oid))
      continue;

    e.key = oid;
    objs.push_back(e);
  }

  if (is_truncated)
    *is_truncated = (iter != io_ctx.nobjects_end());

  return objs.size();
}
struct RGWAccessListFilterPrefix : public RGWAccessListFilter {
  string prefix;

  explicit RGWAccessListFilterPrefix(const string& _prefix) : prefix(_prefix) {}
  bool filter(string& name, string& key) override {
    return (prefix.compare(key.substr(0, prefix.size())) == 0);
  }
};

int RGWRados::list_raw_objects_init(const rgw_pool& pool, const string& marker, RGWListRawObjsCtx *ctx)
{
  if (!ctx->initialized) {
    int r = pool_iterate_begin(pool, marker, ctx->iter_ctx);
    if (r < 0) {
      ldout(cct, 10) << "failed to list objects pool_iterate_begin() returned r=" << r << dendl;
      return r;
    }
    ctx->initialized = true;
  }
  return 0;
}

int RGWRados::list_raw_objects_next(const string& prefix_filter, int max,
                                    RGWListRawObjsCtx& ctx, list<string>& oids,
                                    bool *is_truncated)
{
  if (!ctx.initialized) {
    return -EINVAL;
  }
  RGWAccessListFilterPrefix filter(prefix_filter);
  vector<rgw_bucket_dir_entry> objs;
  int r = pool_iterate(ctx.iter_ctx, max, objs, is_truncated, &filter);
  if (r < 0) {
    if(r != -ENOENT)
      ldout(cct, 10) << "failed to list objects pool_iterate returned r=" << r << dendl;
    return r;
  }

  vector<rgw_bucket_dir_entry>::iterator iter;
  for (iter = objs.begin(); iter != objs.end(); ++iter) {
    oids.push_back(iter->key.name);
  }

  return oids.size();
}

int RGWRados::list_raw_objects(const rgw_pool& pool, const string& prefix_filter,
			       int max, RGWListRawObjsCtx& ctx, list<string>& oids,
			       bool *is_truncated)
{
  if (!ctx.initialized) {
    int r = list_raw_objects_init(pool, string(), &ctx);
    if (r < 0) {
      return r;
    }
  }

  return list_raw_objects_next(prefix_filter, max, ctx, oids, is_truncated);
}

string RGWRados::list_raw_objs_get_cursor(RGWListRawObjsCtx& ctx)
{
  return pool_iterate_get_cursor(ctx.iter_ctx);
}

int RGWRados::list_bi_log_entries(RGWBucketInfo& bucket_info, int shard_id, string& marker, uint32_t max,
                                  std::list<rgw_bi_log_entry>& result, bool *truncated)
{
  ldout(cct, 20) << __func__ << ": " << bucket_info.bucket << " marker " << marker << " shard_id=" << shard_id << " max " << max << dendl;
  result.clear();

  librados::IoCtx index_ctx;
  map<int, string> oids;
  map<int, cls_rgw_bi_log_list_ret> bi_log_lists;
  map<int, string> bucket_instance_ids;
  int r = open_bucket_index(bucket_info, index_ctx, oids, shard_id, &bucket_instance_ids);
  if (r < 0)
    return r;

  BucketIndexShardsManager marker_mgr;
  bool has_shards = (oids.size() > 1 || shard_id >= 0);
  // If there are multiple shards for the bucket index object, the marker
  // should have the pattern '{shard_id_1}#{shard_marker_1},{shard_id_2}#
  // {shard_marker_2}...', if there is no sharding, the bi_log_list should
  // only contain one record, and the key is the bucket instance id.
  r = marker_mgr.from_string(marker, shard_id);
  if (r < 0)
    return r;
 
  r = CLSRGWIssueBILogList(index_ctx, marker_mgr, max, oids, bi_log_lists, cct->_conf->rgw_bucket_index_max_aio)();
  if (r < 0)
    return r;

  map<int, list<rgw_bi_log_entry>::iterator> vcurrents;
  map<int, list<rgw_bi_log_entry>::iterator> vends;
  if (truncated) {
    *truncated = false;
  }
  map<int, cls_rgw_bi_log_list_ret>::iterator miter = bi_log_lists.begin();
  for (; miter != bi_log_lists.end(); ++miter) {
    int shard_id = miter->first;
    vcurrents[shard_id] = miter->second.entries.begin();
    vends[shard_id] = miter->second.entries.end();
    if (truncated) {
      *truncated = (*truncated || miter->second.truncated);
    }
  }

  size_t total = 0;
  bool has_more = true;
  map<int, list<rgw_bi_log_entry>::iterator>::iterator viter;
  map<int, list<rgw_bi_log_entry>::iterator>::iterator eiter;
  while (total < max && has_more) {
    has_more = false;

    viter = vcurrents.begin();
    eiter = vends.begin();

    for (; total < max && viter != vcurrents.end(); ++viter, ++eiter) {
      assert (eiter != vends.end());

      int shard_id = viter->first;
      list<rgw_bi_log_entry>::iterator& liter = viter->second;

      if (liter == eiter->second){
        continue;
      }
      rgw_bi_log_entry& entry = *(liter);
      if (has_shards) {
        char buf[16];
        snprintf(buf, sizeof(buf), "%d", shard_id);
        string tmp_id;
        build_bucket_index_marker(buf, entry.id, &tmp_id);
        entry.id.swap(tmp_id);
      }
      marker_mgr.add(shard_id, entry.id);
      result.push_back(entry);
      total++;
      has_more = true;
      ++liter;
    }
  }

  if (truncated) {
    for (viter = vcurrents.begin(), eiter = vends.begin(); viter != vcurrents.end(); ++viter, ++eiter) {
      assert (eiter != vends.end());
      *truncated = (*truncated || (viter->second != eiter->second));
    }
  }

  // Refresh marker, if there are multiple shards, the output will look like
  // '{shard_oid_1}#{shard_marker_1},{shard_oid_2}#{shard_marker_2}...',
  // if there is no sharding, the simply marker (without oid) is returned
  if (has_shards) {
    marker_mgr.to_string(&marker);
  } else {
    if (!result.empty()) {
      marker = result.rbegin()->id;
    }
  }

  return 0;
}

int RGWRados::trim_bi_log_entries(RGWBucketInfo& bucket_info, int shard_id, string& start_marker, string& end_marker)
{
  librados::IoCtx index_ctx;
  map<int, string> bucket_objs;

  BucketIndexShardsManager start_marker_mgr;
  BucketIndexShardsManager end_marker_mgr;

  int r = open_bucket_index(bucket_info, index_ctx, bucket_objs, shard_id);
  if (r < 0) {
    return r;
  }

  r = start_marker_mgr.from_string(start_marker, shard_id);
  if (r < 0) {
    return r;
  }

  r = end_marker_mgr.from_string(end_marker, shard_id);
  if (r < 0) {
    return r;
  }

  return CLSRGWIssueBILogTrim(index_ctx, start_marker_mgr, end_marker_mgr, bucket_objs,
			      cct->_conf->rgw_bucket_index_max_aio)();
}

int RGWRados::resync_bi_log_entries(RGWBucketInfo& bucket_info, int shard_id)
{
  librados::IoCtx index_ctx;
  map<int, string> bucket_objs;
  int r = open_bucket_index(bucket_info, index_ctx, bucket_objs, shard_id);
  if (r < 0)
    return r;

  return CLSRGWIssueResyncBucketBILog(index_ctx, bucket_objs, cct->_conf->rgw_bucket_index_max_aio)();
}

int RGWRados::stop_bi_log_entries(RGWBucketInfo& bucket_info, int shard_id)
{
  librados::IoCtx index_ctx;
  map<int, string> bucket_objs;
  int r = open_bucket_index(bucket_info, index_ctx, bucket_objs, shard_id);
  if (r < 0)
    return r;

  return CLSRGWIssueBucketBILogStop(index_ctx, bucket_objs, cct->_conf->rgw_bucket_index_max_aio)();
}

int RGWRados::bi_get_instance(const RGWBucketInfo& bucket_info, rgw_obj& obj, rgw_bucket_dir_entry *dirent)
{
  rgw_rados_ref ref;
  int r = get_obj_head_ref(bucket_info, obj, &ref);
  if (r < 0) {
    return r;
  }

  rgw_cls_bi_entry bi_entry;
  r = bi_get(obj.bucket, obj, InstanceIdx, &bi_entry);
  if (r < 0 && r != -ENOENT) {
    ldout(cct, 0) << "ERROR: bi_get() returned r=" << r << dendl;
  }
  if (r < 0) {
    return r;
  }
  bufferlist::iterator iter = bi_entry.data.begin();
  try {
    decode(*dirent, iter);
  } catch (buffer::error& err) {
    ldout(cct, 0) << "ERROR: failed to decode bi_entry()" << dendl;
    return -EIO;
  }

  return 0;
}

int RGWRados::bi_get(rgw_bucket& bucket, rgw_obj& obj, BIIndexType index_type, rgw_cls_bi_entry *entry)
{
  BucketShard bs(this);
  int ret = bs.init(bucket, obj);
  if (ret < 0) {
    ldout(cct, 5) << "bs.init() returned ret=" << ret << dendl;
    return ret;
  }

  cls_rgw_obj_key key(obj.key.get_index_key_name(), obj.key.instance);
  
  ret = cls_rgw_bi_get(bs.index_ctx, bs.bucket_obj, index_type, key, entry);
  if (ret < 0)
    return ret;

  return 0;
}

void RGWRados::bi_put(ObjectWriteOperation& op, BucketShard& bs, rgw_cls_bi_entry& entry)
{
  cls_rgw_bi_put(op, bs.bucket_obj, entry);
}

int RGWRados::bi_put(BucketShard& bs, rgw_cls_bi_entry& entry)
{
  int ret = cls_rgw_bi_put(bs.index_ctx, bs.bucket_obj, entry);
  if (ret < 0)
    return ret;

  return 0;
}

int RGWRados::bi_put(rgw_bucket& bucket, rgw_obj& obj, rgw_cls_bi_entry& entry)
{
  BucketShard bs(this);
  int ret = bs.init(bucket, obj);
  if (ret < 0) {
    ldout(cct, 5) << "bs.init() returned ret=" << ret << dendl;
    return ret;
  }

  return bi_put(bs, entry);
}

int RGWRados::bi_list(rgw_bucket& bucket, const string& obj_name, const string& marker, uint32_t max, list<rgw_cls_bi_entry> *entries, bool *is_truncated)
{
  rgw_obj obj(bucket, obj_name);
  BucketShard bs(this);
  int ret = bs.init(bucket, obj);
  if (ret < 0) {
    ldout(cct, 5) << "bs.init() returned ret=" << ret << dendl;
    return ret;
  }

  ret = cls_rgw_bi_list(bs.index_ctx, bs.bucket_obj, obj_name, marker, max, entries, is_truncated);
  if (ret == -ENOENT) {
    *is_truncated = false;
  }
  if (ret < 0)
    return ret;

  return 0;
}

int RGWRados::bi_list(BucketShard& bs, const string& filter_obj, const string& marker, uint32_t max, list<rgw_cls_bi_entry> *entries, bool *is_truncated)
{
  int ret = cls_rgw_bi_list(bs.index_ctx, bs.bucket_obj, filter_obj, marker, max, entries, is_truncated);
  if (ret < 0)
    return ret;

  return 0;
}

int RGWRados::bi_remove(BucketShard& bs)
{
  int ret = bs.index_ctx.remove(bs.bucket_obj);
  if (ret == -ENOENT) {
    ret = 0;
  }
  if (ret < 0) {
    ldout(cct, 5) << "bs.index_ctx.remove(" << bs.bucket_obj << ") returned ret=" << ret << dendl;
    return ret;
  }

  return 0;
}

int RGWRados::bi_list(rgw_bucket& bucket, int shard_id, const string& filter_obj, const string& marker, uint32_t max, list<rgw_cls_bi_entry> *entries, bool *is_truncated)
{
  BucketShard bs(this);
  int ret = bs.init(bucket, shard_id);
  if (ret < 0) {
    ldout(cct, 5) << "bs.init() returned ret=" << ret << dendl;
    return ret;
  }

  return bi_list(bs, filter_obj, marker, max, entries, is_truncated);
}

int RGWRados::gc_operate(string& oid, librados::ObjectWriteOperation *op)
{
  return gc_pool_ctx.operate(oid, op);
}

int RGWRados::gc_aio_operate(string& oid, librados::ObjectWriteOperation *op)
{
  AioCompletion *c = librados::Rados::aio_create_completion(NULL, NULL, NULL);
  int r = gc_pool_ctx.aio_operate(oid, c, op);
  c->release();
  return r;
}

int RGWRados::gc_operate(string& oid, librados::ObjectReadOperation *op, bufferlist *pbl)
{
  return gc_pool_ctx.operate(oid, op, pbl);
}

int RGWRados::list_gc_objs(int *index, string& marker, uint32_t max, bool expired_only, std::list<cls_rgw_gc_obj_info>& result, bool *truncated)
{
  return gc->list(index, marker, max, expired_only, result, truncated);
}

int RGWRados::process_gc(bool expired_only)
{
  return gc->process(expired_only);
}

int RGWRados::list_lc_progress(const string& marker, uint32_t max_entries, map<string, int> *progress_map)
{
  return lc->list_lc_progress(marker, max_entries, progress_map);
}

int RGWRados::process_lc()
{
  return lc->process();
}

int RGWRados::process_expire_objects()
{
  obj_expirer->inspect_all_shards(utime_t(), ceph_clock_now());
  return 0;
}

int RGWRados::cls_rgw_init_index(librados::IoCtx& index_ctx, librados::ObjectWriteOperation& op, string& oid)
{
  bufferlist in;
  cls_rgw_bucket_init(op);
  return index_ctx.operate(oid, &op);
}

int RGWRados::cls_obj_prepare_op(BucketShard& bs, RGWModifyOp op, string& tag,
                                 rgw_obj& obj, uint16_t bilog_flags, rgw_zone_set *_zones_trace)
{
  rgw_zone_set zones_trace;
  if (_zones_trace) {
    zones_trace = *_zones_trace;
  }
  else {
    zones_trace.insert(get_zone().id);
  }
  
  ObjectWriteOperation o;
  cls_rgw_obj_key key(obj.key.get_index_key_name(), obj.key.instance);
  cls_rgw_guard_bucket_resharding(o, -ERR_BUSY_RESHARDING);
  cls_rgw_bucket_prepare_op(o, op, tag, key, obj.key.get_loc(), get_zone().log_data, bilog_flags, zones_trace);
  return bs.index_ctx.operate(bs.bucket_obj, &o);
}

int RGWRados::cls_obj_complete_op(BucketShard& bs, const rgw_obj& obj, RGWModifyOp op, string& tag,
                                  int64_t pool, uint64_t epoch,
                                  rgw_bucket_dir_entry& ent, RGWObjCategory category,
				  list<rgw_obj_index_key> *remove_objs, uint16_t bilog_flags, rgw_zone_set *_zones_trace)
{
  ObjectWriteOperation o;
  rgw_bucket_dir_entry_meta dir_meta;
  dir_meta = ent.meta;
  dir_meta.category = category;

  rgw_bucket_entry_ver ver;
  ver.pool = pool;
  ver.epoch = epoch;
  cls_rgw_obj_key key(ent.key.name, ent.key.instance);
  cls_rgw_guard_bucket_resharding(o, -ERR_BUSY_RESHARDING);
  cls_rgw_bucket_complete_op(o, op, tag, ver, key, dir_meta, remove_objs,
                             get_zone().log_data, bilog_flags, _zones_trace);
  complete_op_data *arg;
  index_completion_manager->create_completion(obj, op, tag, ver, key, dir_meta, remove_objs,
                                              get_zone().log_data, bilog_flags, _zones_trace, &arg);
  librados::AioCompletion *completion = arg->rados_completion;
  int ret = bs.index_ctx.aio_operate(bs.bucket_obj, arg->rados_completion, &o);
  completion->release(); /* can't reference arg here, as it might have already been released */
  return ret;
}

int RGWRados::cls_obj_complete_add(BucketShard& bs, const rgw_obj& obj, string& tag,
                                   int64_t pool, uint64_t epoch,
                                   rgw_bucket_dir_entry& ent, RGWObjCategory category,
                                   list<rgw_obj_index_key> *remove_objs, uint16_t bilog_flags, rgw_zone_set *zones_trace)
{
  return cls_obj_complete_op(bs, obj, CLS_RGW_OP_ADD, tag, pool, epoch, ent, category, remove_objs, bilog_flags, zones_trace);
}

int RGWRados::cls_obj_complete_del(BucketShard& bs, string& tag,
                                   int64_t pool, uint64_t epoch,
                                   rgw_obj& obj,
                                   real_time& removed_mtime,
                                   list<rgw_obj_index_key> *remove_objs,
                                   uint16_t bilog_flags,
                                   rgw_zone_set *zones_trace)
{
  rgw_bucket_dir_entry ent;
  ent.meta.mtime = removed_mtime;
  obj.key.get_index_key(&ent.key);
  return cls_obj_complete_op(bs, obj, CLS_RGW_OP_DEL, tag, pool, epoch, ent, RGW_OBJ_CATEGORY_NONE, remove_objs, bilog_flags, zones_trace);
}

int RGWRados::cls_obj_complete_cancel(BucketShard& bs, string& tag, rgw_obj& obj, uint16_t bilog_flags, rgw_zone_set *zones_trace)
{
  rgw_bucket_dir_entry ent;
  obj.key.get_index_key(&ent.key);
  return cls_obj_complete_op(bs, obj, CLS_RGW_OP_CANCEL, tag, -1 /* pool id */, 0, ent, RGW_OBJ_CATEGORY_NONE, NULL, bilog_flags, zones_trace);
}

int RGWRados::cls_obj_set_bucket_tag_timeout(RGWBucketInfo& bucket_info, uint64_t timeout)
{
  librados::IoCtx index_ctx;
  map<int, string> bucket_objs;
  int r = open_bucket_index(bucket_info, index_ctx, bucket_objs);
  if (r < 0)
    return r;

  return CLSRGWIssueSetTagTimeout(index_ctx, bucket_objs, cct->_conf->rgw_bucket_index_max_aio, timeout)();
}

int RGWRados::cls_bucket_list(RGWBucketInfo& bucket_info, int shard_id, rgw_obj_index_key& start, const string& prefix,
		              uint32_t num_entries, bool list_versions, map<string, rgw_bucket_dir_entry>& m,
			      bool *is_truncated, rgw_obj_index_key *last_entry,
			      bool (*force_check_filter)(const string&  name))
{
  ldout(cct, 10) << "cls_bucket_list " << bucket_info.bucket << " start " << start.name << "[" << start.instance << "] num_entries " << num_entries << dendl;

  librados::IoCtx index_ctx;
  // key   - oid (for different shards if there is any)
  // value - list result for the corresponding oid (shard), it is filled by the AIO callback
  map<int, string> oids;
  map<int, struct rgw_cls_list_ret> list_results;
  int r = open_bucket_index(bucket_info, index_ctx, oids, shard_id);
  if (r < 0)
    return r;

  cls_rgw_obj_key start_key(start.name, start.instance);
  r = CLSRGWIssueBucketList(index_ctx, start_key, prefix, num_entries, list_versions,
                            oids, list_results, cct->_conf->rgw_bucket_index_max_aio)();
  if (r < 0)
    return r;

  // Create a list of iterators that are used to iterate each shard
  vector<map<string, struct rgw_bucket_dir_entry>::iterator> vcurrents(list_results.size());
  vector<map<string, struct rgw_bucket_dir_entry>::iterator> vends(list_results.size());
  vector<string> vnames(list_results.size());
  map<int, struct rgw_cls_list_ret>::iterator iter = list_results.begin();
  *is_truncated = false;
  for (; iter != list_results.end(); ++iter) {
    vcurrents.push_back(iter->second.dir.m.begin());
    vends.push_back(iter->second.dir.m.end());
    vnames.push_back(oids[iter->first]);
    *is_truncated = (*is_truncated || iter->second.is_truncated);
  }

  // Create a map to track the next candidate entry from each shard, if the entry
  // from a specified shard is selected/erased, the next entry from that shard will
  // be inserted for next round selection
  map<string, size_t> candidates;
  for (size_t i = 0; i < vcurrents.size(); ++i) {
    if (vcurrents[i] != vends[i]) {
      candidates[vcurrents[i]->first] = i;
    }
  }

  map<string, bufferlist> updates;
  uint32_t count = 0;
  while (count < num_entries && !candidates.empty()) {
    r = 0;
    // Select the next one
    int pos = candidates.begin()->second;
    const string& name = vcurrents[pos]->first;
    struct rgw_bucket_dir_entry& dirent = vcurrents[pos]->second;

    bool force_check = force_check_filter &&
        force_check_filter(dirent.key.name);
    if ((!dirent.exists && !dirent.is_delete_marker()) ||
        !dirent.pending_map.empty() ||
        force_check) {
      /* there are uncommitted ops. We need to check the current state,
       * and if the tags are old we need to do cleanup as well. */
      librados::IoCtx sub_ctx;
      sub_ctx.dup(index_ctx);
      r = check_disk_state(sub_ctx, bucket_info, dirent, dirent, updates[vnames[pos]]);
      if (r < 0 && r != -ENOENT) {
          return r;
      }
    }
    if (r >= 0) {
      ldout(cct, 10) << "RGWRados::cls_bucket_list: got " << dirent.key.name << "[" << dirent.key.instance << "]" << dendl;
      m[name] = std::move(dirent);
      ++count;
    }

    // Refresh the candidates map
    candidates.erase(candidates.begin());
    ++vcurrents[pos];
    if (vcurrents[pos] != vends[pos]) {
      candidates[vcurrents[pos]->first] = pos;
    }
  }

  // Suggest updates if there is any
  map<string, bufferlist>::iterator miter = updates.begin();
  for (; miter != updates.end(); ++miter) {
    if (miter->second.length()) {
      ObjectWriteOperation o;
      cls_rgw_suggest_changes(o, miter->second);
      // we don't care if we lose suggested updates, send them off blindly
      AioCompletion *c = librados::Rados::aio_create_completion(NULL, NULL, NULL);
      index_ctx.aio_operate(miter->first, c, &o);
        c->release();
    }
  }

  // Check if all the returned entries are consumed or not
  for (size_t i = 0; i < vcurrents.size(); ++i) {
    if (vcurrents[i] != vends[i])
      *is_truncated = true;
  }
  if (!m.empty())
    *last_entry = m.rbegin()->first;

  return 0;
}

int RGWRados::cls_obj_usage_log_add(const string& oid, rgw_usage_log_info& info)
{
  rgw_raw_obj obj(get_zone_params().usage_log_pool, oid);

  rgw_rados_ref ref;
  int r = get_raw_obj_ref(obj, &ref);
  if (r < 0) {
    return r;
  }

  ObjectWriteOperation op;
  cls_rgw_usage_log_add(op, info);

  r = ref.ioctx.operate(ref.oid, &op);
  return r;
}

int RGWRados::cls_obj_usage_log_read(string& oid, string& user, uint64_t start_epoch, uint64_t end_epoch, uint32_t max_entries,
                                     string& read_iter, map<rgw_user_bucket, rgw_usage_log_entry>& usage, bool *is_truncated)
{
  rgw_raw_obj obj(get_zone_params().usage_log_pool, oid);

  rgw_rados_ref ref;
  int r = get_raw_obj_ref(obj, &ref);
  if (r < 0) {
    return r;
  }

  *is_truncated = false;

  r = cls_rgw_usage_log_read(ref.ioctx, ref.oid, user, start_epoch, end_epoch,
			     max_entries, read_iter, usage, is_truncated);

  return r;
}

int RGWRados::cls_obj_usage_log_trim(string& oid, string& user, uint64_t start_epoch, uint64_t end_epoch)
{
  rgw_raw_obj obj(get_zone_params().usage_log_pool, oid);

  rgw_rados_ref ref;
  int r = get_raw_obj_ref(obj, &ref);
  if (r < 0) {
    return r;
  }

  r = cls_rgw_usage_log_trim(ref.ioctx, ref.oid, user, start_epoch, end_epoch);
  return r;
}

int RGWRados::remove_objs_from_index(RGWBucketInfo& bucket_info, list<rgw_obj_index_key>& oid_list)
{
  librados::IoCtx index_ctx;
  string dir_oid;

  uint8_t suggest_flag = (get_zone().log_data ? CEPH_RGW_DIR_SUGGEST_LOG_OP : 0);

  int r = open_bucket_index(bucket_info, index_ctx, dir_oid);
  if (r < 0)
    return r;

  bufferlist updates;

  for (auto iter = oid_list.begin(); iter != oid_list.end(); ++iter) {
    rgw_bucket_dir_entry entry;
    entry.key = *iter;
    dout(2) << "RGWRados::remove_objs_from_index bucket=" << bucket_info.bucket << " obj=" << entry.key.name << ":" << entry.key.instance << dendl;
    entry.ver.epoch = (uint64_t)-1; // ULLONG_MAX, needed to that objclass doesn't skip out request
    updates.append(CEPH_RGW_REMOVE | suggest_flag);
    encode(entry, updates);
  }

  bufferlist out;

  r = index_ctx.exec(dir_oid, RGW_CLASS, RGW_DIR_SUGGEST_CHANGES, updates, out);

  return r;
}

int RGWRados::check_disk_state(librados::IoCtx io_ctx,
                               const RGWBucketInfo& bucket_info,
                               rgw_bucket_dir_entry& list_state,
                               rgw_bucket_dir_entry& object,
                               bufferlist& suggested_updates)
{
  const rgw_bucket& bucket = bucket_info.bucket;
  uint8_t suggest_flag = (get_zone().log_data ? CEPH_RGW_DIR_SUGGEST_LOG_OP : 0);

  std::string loc;

  rgw_obj obj(bucket, list_state.key);

  string oid;
  get_obj_bucket_and_oid_loc(obj, oid, loc);

  if (loc != list_state.locator) {
    ldout(cct, 0) << "WARNING: generated locator (" << loc << ") is different from listed locator (" << list_state.locator << ")" << dendl;
  }

  io_ctx.locator_set_key(list_state.locator);

  RGWObjState *astate = NULL;
  RGWObjectCtx rctx(this);
  int r = get_obj_state(&rctx, bucket_info, obj, &astate, false);
  if (r < 0)
    return r;

  list_state.pending_map.clear(); // we don't need this and it inflates size
  if (!astate->exists) {
      /* object doesn't exist right now -- hopefully because it's
       * marked as !exists and got deleted */
    if (list_state.exists) {
      /* FIXME: what should happen now? Work out if there are any
       * non-bad ways this could happen (there probably are, but annoying
       * to handle!) */
    }
    // encode a suggested removal of that key
    list_state.ver.epoch = io_ctx.get_last_version();
    list_state.ver.pool = io_ctx.get_id();
    cls_rgw_encode_suggestion(CEPH_RGW_REMOVE, list_state, suggested_updates);
    return -ENOENT;
  }

  string etag;
  string content_type;
  ACLOwner owner;

  object.meta.size = astate->size;
  object.meta.accounted_size = astate->accounted_size;
  object.meta.mtime = astate->mtime;

  map<string, bufferlist>::iterator iter = astate->attrset.find(RGW_ATTR_ETAG);
  if (iter != astate->attrset.end()) {
    etag = iter->second.c_str();
  }
  iter = astate->attrset.find(RGW_ATTR_CONTENT_TYPE);
  if (iter != astate->attrset.end()) {
    content_type = iter->second.c_str();
  }
  iter = astate->attrset.find(RGW_ATTR_ACL);
  if (iter != astate->attrset.end()) {
    r = decode_policy(iter->second, &owner);
    if (r < 0) {
      dout(0) << "WARNING: could not decode policy for object: " << obj << dendl;
    }
  }

  if (astate->has_manifest) {
    RGWObjManifest::obj_iterator miter;
    RGWObjManifest& manifest = astate->manifest;
    for (miter = manifest.obj_begin(); miter != manifest.obj_end(); ++miter) {
      const rgw_raw_obj& raw_loc = miter.get_location().get_raw_obj(this);
      rgw_obj loc;
      rgw_raw_obj_to_obj(manifest.get_obj().bucket, raw_loc, &loc);

      if (loc.key.ns == RGW_OBJ_NS_MULTIPART) {
	dout(10) << "check_disk_state(): removing manifest part from index: " << loc << dendl;
	r = delete_obj_index(loc);
	if (r < 0) {
	  dout(0) << "WARNING: delete_obj_index() returned r=" << r << dendl;
	}
      }
    }
  }

  object.meta.etag = etag;
  object.meta.content_type = content_type;
  object.meta.owner = owner.get_id().to_str();
  object.meta.owner_display_name = owner.get_display_name();

  // encode suggested updates
  list_state.ver.pool = io_ctx.get_id();
  list_state.ver.epoch = astate->epoch;
  list_state.meta.size = object.meta.size;
  list_state.meta.accounted_size = object.meta.accounted_size;
  list_state.meta.mtime = object.meta.mtime;
  list_state.meta.category = main_category;
  list_state.meta.etag = etag;
  list_state.meta.content_type = content_type;
  if (astate->obj_tag.length() > 0)
    list_state.tag = astate->obj_tag.c_str();
  list_state.meta.owner = owner.get_id().to_str();
  list_state.meta.owner_display_name = owner.get_display_name();

  list_state.exists = true;
  cls_rgw_encode_suggestion(CEPH_RGW_UPDATE | suggest_flag, list_state, suggested_updates);
  return 0;
}

int RGWRados::cls_bucket_head(const RGWBucketInfo& bucket_info, int shard_id, vector<rgw_bucket_dir_header>& headers, map<int, string> *bucket_instance_ids)
{
  librados::IoCtx index_ctx;
  map<int, string> oids;
  map<int, struct rgw_cls_list_ret> list_results;
  int r = open_bucket_index(bucket_info, index_ctx, oids, list_results, shard_id, bucket_instance_ids);
  if (r < 0)
    return r;

  r = CLSRGWIssueGetDirHeader(index_ctx, oids, list_results, cct->_conf->rgw_bucket_index_max_aio)();
  if (r < 0)
    return r;

  map<int, struct rgw_cls_list_ret>::iterator iter = list_results.begin();
  for(; iter != list_results.end(); ++iter) {
    headers.push_back(std::move(iter->second.dir.header));
  }
  return 0;
}

int RGWRados::cls_bucket_head_async(const RGWBucketInfo& bucket_info, int shard_id, RGWGetDirHeader_CB *ctx, int *num_aio)
{
  librados::IoCtx index_ctx;
  map<int, string> bucket_objs;
  int r = open_bucket_index(bucket_info, index_ctx, bucket_objs, shard_id);
  if (r < 0)
    return r;

  map<int, string>::iterator iter = bucket_objs.begin();
  for (; iter != bucket_objs.end(); ++iter) {
    r = cls_rgw_get_dir_header_async(index_ctx, iter->second, static_cast<RGWGetDirHeader_CB*>(ctx->get()));
    if (r < 0) {
      ctx->put();
      break;
    } else {
      (*num_aio)++;
    }
  }
  return r;
}

int RGWRados::cls_user_get_header(const string& user_id, cls_user_header *header)
{
  string buckets_obj_id;
  rgw_get_buckets_obj(user_id, buckets_obj_id);
  rgw_raw_obj obj(get_zone_params().user_uid_pool, buckets_obj_id);

  rgw_rados_ref ref;
  int r = get_raw_obj_ref(obj, &ref);
  if (r < 0) {
    return r;
  }

  librados::ObjectReadOperation op;
  int rc;
  ::cls_user_get_header(op, header, &rc);
  bufferlist ibl;
  r = ref.ioctx.operate(ref.oid, &op, &ibl);
  if (r < 0)
    return r;
  if (rc < 0)
    return rc;

  return 0;
}

int RGWRados::cls_user_get_header_async(const string& user_id, RGWGetUserHeader_CB *ctx)
{
  string buckets_obj_id;
  rgw_get_buckets_obj(user_id, buckets_obj_id);
  rgw_raw_obj obj(get_zone_params().user_uid_pool, buckets_obj_id);

  rgw_rados_ref ref;
  int r = get_raw_obj_ref(obj, &ref);
  if (r < 0) {
    return r;
  }

  r = ::cls_user_get_header_async(ref.ioctx, ref.oid, ctx);
  if (r < 0)
    return r;

  return 0;
}

int RGWRados::cls_user_sync_bucket_stats(rgw_raw_obj& user_obj, const RGWBucketInfo& bucket_info)
{
  vector<rgw_bucket_dir_header> headers;
  int r = cls_bucket_head(bucket_info, RGW_NO_SHARD, headers);
  if (r < 0) {
    ldout(cct, 20) << "cls_bucket_header() returned " << r << dendl;
    return r;
  }

  cls_user_bucket_entry entry;

  bucket_info.bucket.convert(&entry.bucket);

  for (const auto& hiter : headers) {
    for (const auto& iter : hiter.stats) {
      const struct rgw_bucket_category_stats& header_stats = iter.second;
      entry.size += header_stats.total_size;
      entry.size_rounded += header_stats.total_size_rounded;
      entry.count += header_stats.num_entries;
    }
  }

  list<cls_user_bucket_entry> entries;
  entries.push_back(entry);

  r = cls_user_update_buckets(user_obj, entries, false);
  if (r < 0) {
    ldout(cct, 20) << "cls_user_update_buckets() returned " << r << dendl;
    return r;
  }

  return 0;
}

int RGWRados::cls_user_get_bucket_stats(const rgw_bucket& bucket, cls_user_bucket_entry& entry)
{
  vector<rgw_bucket_dir_header> headers;
  RGWBucketInfo bucket_info;
  RGWObjectCtx obj_ctx(this);
  int ret = get_bucket_instance_info(obj_ctx, bucket, bucket_info, NULL, NULL);
  if (ret < 0) {
    return ret;
  }

  ret = cls_bucket_head(bucket_info, RGW_NO_SHARD, headers);
  if (ret < 0) {
    ldout(cct, 20) << "cls_bucket_header() returned " << ret << dendl;
    return ret;
  }

  bucket.convert(&entry.bucket);

  for (const auto& hiter : headers) {
    for (const auto& iter : hiter.stats) {
      const struct rgw_bucket_category_stats& header_stats = iter.second;
      entry.size += header_stats.total_size;
      entry.size_rounded += header_stats.total_size_rounded;
      entry.count += header_stats.num_entries;
    }
  }

  return 0;
}

int RGWRados::cls_user_list_buckets(rgw_raw_obj& obj,
                                    const string& in_marker,
                                    const string& end_marker,
                                    const int max_entries,
                                    list<cls_user_bucket_entry>& entries,
                                    string * const out_marker,
                                    bool * const truncated)
{
  rgw_rados_ref ref;
  int r = get_raw_obj_ref(obj, &ref);
  if (r < 0) {
    return r;
  }

  librados::ObjectReadOperation op;
  int rc;

  cls_user_bucket_list(op, in_marker, end_marker, max_entries, entries, out_marker, truncated, &rc);
  bufferlist ibl;
  r = ref.ioctx.operate(ref.oid, &op, &ibl);
  if (r < 0)
    return r;
  if (rc < 0)
    return rc;

  return 0;
}

int RGWRados::cls_user_update_buckets(rgw_raw_obj& obj, list<cls_user_bucket_entry>& entries, bool add)
{
  rgw_rados_ref ref;
  int r = get_raw_obj_ref(obj, &ref);
  if (r < 0) {
    return r;
  }

  librados::ObjectWriteOperation op;
  cls_user_set_buckets(op, entries, add);
  r = ref.ioctx.operate(ref.oid, &op);
  if (r < 0)
    return r;

  return 0;
}

int RGWRados::complete_sync_user_stats(const rgw_user& user_id)
{
  string buckets_obj_id;
  rgw_get_buckets_obj(user_id, buckets_obj_id);
  rgw_raw_obj obj(get_zone_params().user_uid_pool, buckets_obj_id);
  return cls_user_complete_stats_sync(obj);
}

int RGWRados::cls_user_complete_stats_sync(rgw_raw_obj& obj)
{
  rgw_rados_ref ref;
  int r = get_raw_obj_ref(obj, &ref);
  if (r < 0) {
    return r;
  }

  librados::ObjectWriteOperation op;
  ::cls_user_complete_stats_sync(op);
  r = ref.ioctx.operate(ref.oid, &op);
  if (r < 0)
    return r;

  return 0;
}

int RGWRados::cls_user_add_bucket(rgw_raw_obj& obj, const cls_user_bucket_entry& entry,
  bool update_stats)
{
  list<cls_user_bucket_entry> l;
  l.push_back(entry);

  return cls_user_update_buckets(obj, l, update_stats);
}

int RGWRados::cls_user_remove_bucket(rgw_raw_obj& obj, const cls_user_bucket& bucket)
{
  rgw_rados_ref ref;
  int r = get_system_obj_ref(obj, &ref);
  if (r < 0) {
    return r;
  }

  librados::ObjectWriteOperation op;
  ::cls_user_remove_bucket(op, bucket);
  r = ref.ioctx.operate(ref.oid, &op);
  if (r < 0)
    return r;

  return 0;
}

int RGWRados::check_bucket_shards(const RGWBucketInfo& bucket_info, const rgw_bucket& bucket,
				  RGWQuotaInfo& bucket_quota)
{
  if (!cct->_conf->rgw_dynamic_resharding) {
      return 0;
  }

  bool need_resharding = false;
  int num_source_shards = (bucket_info.num_shards > 0 ? bucket_info.num_shards : 1);
  uint32_t suggested_num_shards;

  int ret =  quota_handler->check_bucket_shards((uint64_t)cct->_conf->rgw_max_objs_per_shard,
						num_source_shards,  bucket_info.owner, bucket, bucket_quota,
						1, need_resharding, &suggested_num_shards);
  if (ret < 0) {
    return ret;
  }

  if (need_resharding) {
    ldout(cct, 20) << __func__ << " bucket " << bucket.name << " need resharding " <<
      " old num shards " << bucket_info.num_shards << " new num shards " << suggested_num_shards <<
      dendl;
    return add_bucket_to_reshard(bucket_info, suggested_num_shards);
  }

  return ret;
}

int RGWRados::add_bucket_to_reshard(const RGWBucketInfo& bucket_info, uint32_t new_num_shards)
{
  RGWReshard reshard(this);

  uint32_t num_source_shards = (bucket_info.num_shards > 0 ? bucket_info.num_shards : 1);

  new_num_shards = std::min(new_num_shards, get_max_bucket_shards());
  if (new_num_shards <= num_source_shards) {
    ldout(cct, 20) << "not resharding bucket name=" << bucket_info.bucket.name << ", orig_num=" << num_source_shards << ", new_num_shards=" << new_num_shards << dendl;
    return 0;
  }

  cls_rgw_reshard_entry entry;
  entry.time = real_clock::now();
  entry.tenant = bucket_info.owner.tenant;
  entry.bucket_name = bucket_info.bucket.name;
  entry.bucket_id = bucket_info.bucket.bucket_id;
  entry.old_num_shards = num_source_shards;
  entry.new_num_shards = new_num_shards;

  return reshard.add(entry);
}

int RGWRados::check_quota(const rgw_user& bucket_owner, rgw_bucket& bucket,
                          RGWQuotaInfo& user_quota, RGWQuotaInfo& bucket_quota, uint64_t obj_size)
{
  return quota_handler->check_quota(bucket_owner, bucket, user_quota, bucket_quota, 1, obj_size);
}

void RGWRados::get_bucket_index_objects(const string& bucket_oid_base,
    uint32_t num_shards, map<int, string>& bucket_objects, int shard_id)
{
  if (!num_shards) {
    bucket_objects[0] = bucket_oid_base;
  } else {
    char buf[bucket_oid_base.size() + 32];
    if (shard_id < 0) {
      for (uint32_t i = 0; i < num_shards; ++i) {
        snprintf(buf, sizeof(buf), "%s.%d", bucket_oid_base.c_str(), i);
        bucket_objects[i] = buf;
      }
    } else {
      if ((uint32_t)shard_id > num_shards) {
        return;
      }
      snprintf(buf, sizeof(buf), "%s.%d", bucket_oid_base.c_str(), shard_id);
      bucket_objects[shard_id] = buf;
    }
  }
}

void RGWRados::get_bucket_instance_ids(const RGWBucketInfo& bucket_info, int shard_id, map<int, string> *result)
{
  const rgw_bucket& bucket = bucket_info.bucket;
  string plain_id = bucket.name + ":" + bucket.bucket_id;
  if (!bucket_info.num_shards) {
    (*result)[0] = plain_id;
  } else {
    char buf[16];
    if (shard_id < 0) {
      for (uint32_t i = 0; i < bucket_info.num_shards; ++i) {
        snprintf(buf, sizeof(buf), ":%d", i);
        (*result)[i] = plain_id + buf;
      }
    } else {
      if ((uint32_t)shard_id > bucket_info.num_shards) {
        return;
      }
      snprintf(buf, sizeof(buf), ":%d", shard_id);
      (*result)[shard_id] = plain_id + buf;
    }
  }
}

int RGWRados::get_target_shard_id(const RGWBucketInfo& bucket_info, const string& obj_key,
                                  int *shard_id)
{
  int r = 0;
  switch (bucket_info.bucket_index_shard_hash_type) {
    case RGWBucketInfo::MOD:
      if (!bucket_info.num_shards) {
        if (shard_id) {
          *shard_id = -1;
        }
      } else {
        uint32_t sid = rgw_bucket_shard_index(obj_key, bucket_info.num_shards);
        if (shard_id) {
          *shard_id = (int)sid;
        }
      }
      break;
    default:
      r = -ENOTSUP;
  }
  return r;
}

void RGWRados::get_bucket_index_object(const string& bucket_oid_base, uint32_t num_shards,
                                      int shard_id, string *bucket_obj)
{
  if (!num_shards) {
    // By default with no sharding, we use the bucket oid as itself
    (*bucket_obj) = bucket_oid_base;
  } else {
    char buf[bucket_oid_base.size() + 32];
    snprintf(buf, sizeof(buf), "%s.%d", bucket_oid_base.c_str(), shard_id);
    (*bucket_obj) = buf;
  }
}

int RGWRados::get_bucket_index_object(const string& bucket_oid_base, const string& obj_key,
    uint32_t num_shards, RGWBucketInfo::BIShardsHashType hash_type, string *bucket_obj, int *shard_id)
{
  int r = 0;
  switch (hash_type) {
    case RGWBucketInfo::MOD:
      if (!num_shards) {
        // By default with no sharding, we use the bucket oid as itself
        (*bucket_obj) = bucket_oid_base;
        if (shard_id) {
          *shard_id = -1;
        }
      } else {
        uint32_t sid = rgw_bucket_shard_index(obj_key, num_shards);
        char buf[bucket_oid_base.size() + 32];
        snprintf(buf, sizeof(buf), "%s.%d", bucket_oid_base.c_str(), sid);
        (*bucket_obj) = buf;
        if (shard_id) {
          *shard_id = (int)sid;
        }
      }
      break;
    default:
      r = -ENOTSUP;
  }
  return r;
}

void RGWStateLog::oid_str(int shard, string& oid) {
  oid = RGW_STATELOG_OBJ_PREFIX + module_name + ".";
  char buf[16];
  snprintf(buf, sizeof(buf), "%d", shard);
  oid += buf;
}

int RGWStateLog::get_shard_num(const string& object) {
  uint32_t val = ceph_str_hash_linux(object.c_str(), object.length());
  return val % num_shards;
}

string RGWStateLog::get_oid(const string& object) {
  int shard = get_shard_num(object);
  string oid;
  oid_str(shard, oid);
  return oid;
}

int RGWStateLog::open_ioctx(librados::IoCtx& ioctx) {
  rgw_pool pool;
  store->get_log_pool(pool);
  int r = rgw_init_ioctx(store->get_rados_handle(), pool, ioctx);
  if (r < 0) {
    lderr(store->ctx()) << "ERROR: could not open rados pool" << dendl;
    return r;
  }
  return 0;
}

int RGWStateLog::store_entry(const string& client_id, const string& op_id, const string& object,
                  uint32_t state, bufferlist *bl, uint32_t *check_state)
{
  if (client_id.empty() ||
      op_id.empty() ||
      object.empty()) {
    ldout(store->ctx(), 0) << "client_id / op_id / object is empty" << dendl;
  }

  librados::IoCtx ioctx;
  int r = open_ioctx(ioctx);
  if (r < 0)
    return r;

  string oid = get_oid(object);

  librados::ObjectWriteOperation op;
  if (check_state) {
    cls_statelog_check_state(op, client_id, op_id, object, *check_state);
  }
  utime_t ts = ceph_clock_now();
  bufferlist nobl;
  cls_statelog_add(op, client_id, op_id, object, ts, state, (bl ? *bl : nobl));
  r = ioctx.operate(oid, &op);
  if (r < 0) {
    return r;
  }

  return 0;
}

int RGWStateLog::remove_entry(const string& client_id, const string& op_id, const string& object)
{
  if (client_id.empty() ||
      op_id.empty() ||
      object.empty()) {
    ldout(store->ctx(), 0) << "client_id / op_id / object is empty" << dendl;
  }

  librados::IoCtx ioctx;
  int r = open_ioctx(ioctx);
  if (r < 0)
    return r;

  string oid = get_oid(object);

  librados::ObjectWriteOperation op;
  cls_statelog_remove_by_object(op, object, op_id);
  r = ioctx.operate(oid, &op);
  if (r < 0) {
    return r;
  }

  return 0;
}

void RGWStateLog::init_list_entries(const string& client_id, const string& op_id, const string& object,
                                    void **handle)
{
  list_state *state = new list_state;
  state->client_id = client_id;
  state->op_id = op_id;
  state->object = object;
  if (object.empty()) {
    state->cur_shard = 0;
    state->max_shard = num_shards - 1;
  } else {
    state->cur_shard = state->max_shard = get_shard_num(object);
  }
  *handle = (void *)state;
}

int RGWStateLog::list_entries(void *handle, int max_entries,
                              list<cls_statelog_entry>& entries,
                              bool *done)
{
  list_state *state = static_cast<list_state *>(handle);

  librados::IoCtx ioctx;
  int r = open_ioctx(ioctx);
  if (r < 0)
    return r;

  entries.clear();

  for (; state->cur_shard <= state->max_shard && max_entries > 0; ++state->cur_shard) {
    string oid;
    oid_str(state->cur_shard, oid);

    librados::ObjectReadOperation op;
    list<cls_statelog_entry> ents;
    bool truncated;
    cls_statelog_list(op, state->client_id, state->op_id, state->object, state->marker,
                      max_entries, ents, &state->marker, &truncated);
    bufferlist ibl;
    r = ioctx.operate(oid, &op, &ibl);
    if (r == -ENOENT) {
      truncated = false;
      r = 0;
    }
    if (r < 0) {
      ldout(store->ctx(), 0) << "cls_statelog_list returned " << r << dendl;
      return r;
    }

    if (!truncated) {
      state->marker.clear();
    }

    max_entries -= ents.size();

    entries.splice(entries.end(), ents);

    if (truncated)
      break;
  }

  *done = (state->cur_shard > state->max_shard);

  return 0;
}

void RGWStateLog::finish_list_entries(void *handle)
{
  list_state *state = static_cast<list_state *>(handle);
  delete state;
}

void RGWStateLog::dump_entry(const cls_statelog_entry& entry, Formatter *f)
{
  f->open_object_section("statelog_entry");
  f->dump_string("client_id", entry.client_id);
  f->dump_string("op_id", entry.op_id);
  f->dump_string("object", entry.object);
  entry.timestamp.gmtime_nsec(f->dump_stream("timestamp"));
  if (!dump_entry_internal(entry, f)) {
    f->dump_int("state", entry.state);
  }
  f->close_section();
}

RGWOpState::RGWOpState(RGWRados *_store) : RGWStateLog(_store, _store->ctx()->_conf->rgw_num_zone_opstate_shards, string("obj_opstate"))
{
}

bool RGWOpState::dump_entry_internal(const cls_statelog_entry& entry, Formatter *f)
{
  string s;
  switch ((OpState)entry.state) {
    case OPSTATE_UNKNOWN:
      s = "unknown";
      break;
    case OPSTATE_IN_PROGRESS:
      s = "in-progress";
      break;
    case OPSTATE_COMPLETE:
      s = "complete";
      break;
    case OPSTATE_ERROR:
      s = "error";
      break;
    case OPSTATE_ABORT:
      s = "abort";
      break;
    case OPSTATE_CANCELLED:
      s = "cancelled";
      break;
    default:
      s = "invalid";
  }
  f->dump_string("state", s);
  return true;
}

int RGWOpState::state_from_str(const string& s, OpState *state)
{
  if (s == "unknown") {
    *state = OPSTATE_UNKNOWN;
  } else if (s == "in-progress") {
    *state = OPSTATE_IN_PROGRESS;
  } else if (s == "complete") {
    *state = OPSTATE_COMPLETE;
  } else if (s == "error") {
    *state = OPSTATE_ERROR;
  } else if (s == "abort") {
    *state = OPSTATE_ABORT;
  } else if (s == "cancelled") {
    *state = OPSTATE_CANCELLED;
  } else {
    return -EINVAL;
  }

  return 0;
}

int RGWOpState::set_state(const string& client_id, const string& op_id, const string& object, OpState state)
{
  uint32_t s = (uint32_t)state;
  return store_entry(client_id, op_id, object, s, NULL, NULL);
}

int RGWOpState::renew_state(const string& client_id, const string& op_id, const string& object, OpState state)
{
  uint32_t s = (uint32_t)state;
  return store_entry(client_id, op_id, object, s, NULL, &s);
}

RGWOpStateSingleOp::RGWOpStateSingleOp(RGWRados *store, const string& cid, const string& oid,
                                       const string& obj) : os(store), client_id(cid), op_id(oid), object(obj)
{
  cct = store->ctx();
  cur_state = RGWOpState::OPSTATE_UNKNOWN;
}

int RGWOpStateSingleOp::set_state(RGWOpState::OpState state) {
  last_update = real_clock::now();
  cur_state = state;
  return os.set_state(client_id, op_id, object, state);
}

int RGWOpStateSingleOp::renew_state() {
  real_time now = real_clock::now();

  int rate_limit_sec = cct->_conf->rgw_opstate_ratelimit_sec;

  if (rate_limit_sec && now - last_update < make_timespan(rate_limit_sec)) {
    return 0;
  }

  last_update = now;
  return os.renew_state(client_id, op_id, object, cur_state);
}


uint64_t RGWRados::instance_id()
{
  return get_rados_handle()->get_instance_id();
}

uint64_t RGWRados::next_bucket_id()
{
  Mutex::Locker l(bucket_id_lock);
  return ++max_bucket_id;
}

RGWRados *RGWStoreManager::init_storage_provider(CephContext *cct, bool use_gc_thread, bool use_lc_thread, bool quota_threads, bool run_sync_thread, bool run_reshard_thread)
{
  int use_cache = cct->_conf->rgw_cache_enabled;
  RGWRados *store = NULL;
  if (!use_cache) {
    store = new RGWRados;
  } else {
    store = new RGWCache<RGWRados>; 
  }

  if (store->initialize(cct, use_gc_thread, use_lc_thread, quota_threads, run_sync_thread, run_reshard_thread) < 0) {
    delete store;
    return NULL;
  }

  return store;
}

RGWRados *RGWStoreManager::init_raw_storage_provider(CephContext *cct)
{
  RGWRados *store = NULL;
  store = new RGWRados;

  store->set_context(cct);

  if (store->init_rados() < 0) {
    delete store;
    return NULL;
  }

  return store;
}

void RGWStoreManager::close_storage(RGWRados *store)
{
  if (!store)
    return;

  store->finalize();

  delete store;
}

librados::Rados* RGWRados::get_rados_handle()
{
  if (rados.size() == 1) {
    return &rados[0];
  } else {
    handle_lock.get_read();
    pthread_t id = pthread_self();
    std::map<pthread_t, int>:: iterator it = rados_map.find(id);

    if (it != rados_map.end()) {
      handle_lock.put_read();
      return &rados[it->second];
    } else {
      handle_lock.put_read();
      handle_lock.get_write();
      const uint32_t handle = next_rados_handle;
      rados_map[id] = handle;
      if (++next_rados_handle == rados.size()) {
        next_rados_handle = 0;
      }
      handle_lock.put_write();
      return &rados[handle];
    }
  }
}

int RGWRados::delete_raw_obj_aio(const rgw_raw_obj& obj, list<librados::AioCompletion *>& handles)
{
  rgw_rados_ref ref;
  int ret = get_raw_obj_ref(obj, &ref);
  if (ret < 0) {
    lderr(cct) << "ERROR: failed to get obj ref with ret=" << ret << dendl;
    return ret;
  }

  ObjectWriteOperation op;
  list<string> prefixes;
  cls_rgw_remove_obj(op, prefixes);

  AioCompletion *c = librados::Rados::aio_create_completion(NULL, NULL, NULL);
  ret = ref.ioctx.aio_operate(ref.oid, c, &op);
  if (ret < 0) {
    lderr(cct) << "ERROR: AioOperate failed with ret=" << ret << dendl;
    c->release();
    return ret;
  }

  handles.push_back(c);

  return 0;
}

int RGWRados::delete_obj_aio(const rgw_obj& obj,
                             RGWBucketInfo& bucket_info, RGWObjState *astate,
                             list<librados::AioCompletion *>& handles, bool keep_index_consistent)
{
  rgw_rados_ref ref;
  int ret = get_obj_head_ref(bucket_info, obj, &ref);
  if (ret < 0) {
    lderr(cct) << "ERROR: failed to get obj ref with ret=" << ret << dendl;
    return ret;
  }

  if (keep_index_consistent) {
    RGWRados::Bucket bop(this, bucket_info);
    RGWRados::Bucket::UpdateIndex index_op(&bop, obj);

    ret = index_op.prepare(CLS_RGW_OP_DEL, &astate->write_tag);
    if (ret < 0) {
      lderr(cct) << "ERROR: failed to prepare index op with ret=" << ret << dendl;
      return ret;
    }
  }

  ObjectWriteOperation op;
  list<string> prefixes;
  cls_rgw_remove_obj(op, prefixes);

  AioCompletion *c = librados::Rados::aio_create_completion(NULL, NULL, NULL);
  ret = ref.ioctx.aio_operate(ref.oid, c, &op);
  if (ret < 0) {
    lderr(cct) << "ERROR: AioOperate failed with ret=" << ret << dendl;
    c->release();
    return ret;
  }

  handles.push_back(c);

  if (keep_index_consistent) {
    ret = delete_obj_index(obj);
    if (ret < 0) {
      lderr(cct) << "ERROR: failed to delete obj index with ret=" << ret << dendl;
      return ret;
    }
  }
  return ret;
}

int rgw_compression_info_from_attrset(map<string, bufferlist>& attrs, bool& need_decompress, RGWCompressionInfo& cs_info) {
  map<string, bufferlist>::iterator value = attrs.find(RGW_ATTR_COMPRESSION);
  if (value != attrs.end()) {
    bufferlist::iterator bliter = value->second.begin();
    try {
      decode(cs_info, bliter);
    } catch (buffer::error& err) {
      return -EIO;
    }
    if (cs_info.blocks.size() == 0) {
      return -EIO;
    }
    if (cs_info.compression_type != "none")
      need_decompress = true;
    else
      need_decompress = false;
    return 0;
  } else {
    need_decompress = false;
    return 0;
  }
}
<|MERGE_RESOLUTION|>--- conflicted
+++ resolved
@@ -695,14 +695,9 @@
   nameToId.obj_id = id;
 
   bufferlist bl;
-<<<<<<< HEAD
-  ::encode(nameToId, bl);
-  return rgw_put_system_obj(store, pool, oid, bl, exclusive, NULL, real_time(), NULL);
-=======
   using ceph::encode;
   encode(nameToId, bl);
-  return  rgw_put_system_obj(store, pool, oid, bl.c_str(), bl.length(), exclusive, NULL, real_time(), NULL);
->>>>>>> 03fe7d8c
+  return rgw_put_system_obj(store, pool, oid, bl, exclusive, NULL, real_time(), NULL);
 }
 
 int RGWSystemMetaObj::rename(const string& new_name)
@@ -817,14 +812,9 @@
   string oid = get_info_oid_prefix() + id;
 
   bufferlist bl;
-<<<<<<< HEAD
-  ::encode(*this, bl);
-  return rgw_put_system_obj(store, pool, oid, bl, exclusive, NULL, real_time(), NULL);
-=======
   using ceph::encode;
   encode(*this, bl);
-  return  rgw_put_system_obj(store, pool, oid, bl.c_str(), bl.length(), exclusive, NULL, real_time(), NULL);
->>>>>>> 03fe7d8c
+  return rgw_put_system_obj(store, pool, oid, bl, exclusive, NULL, real_time(), NULL);
 }
 
 int RGWSystemMetaObj::write(bool exclusive)
@@ -1059,14 +1049,9 @@
   const auto& pool = get_pool(store->ctx());
   const auto& oid = get_oid(realm_id);
   bufferlist bl;
-<<<<<<< HEAD
-  ::encode(*this, bl);
-  return rgw_put_system_obj(store, pool, oid, bl,
-=======
   using ceph::encode;
   encode(*this, bl);
-  return rgw_put_system_obj(store, pool, oid, bl.c_str(), bl.length(),
->>>>>>> 03fe7d8c
+  return rgw_put_system_obj(store, pool, oid, bl,
                             false, nullptr, real_time(), nullptr);
 }
 
