--- conflicted
+++ resolved
@@ -499,13 +499,7 @@
   // Set up admin socket before taking mds_lock, so that ordering
   // is consistent (later we take mds_lock within asok callbacks)
   set_up_admin_socket();
-<<<<<<< HEAD
-
   g_conf->add_observer(this);
-
-=======
-  g_conf->add_observer(this);
->>>>>>> 0ec5adcd
   mds_lock.Lock();
   if (beacon.get_want_state() == MDSMap::STATE_DNE) {
     suicide();  // we could do something more graceful here
@@ -553,11 +547,7 @@
   
   // schedule tick
   reset_tick();
-<<<<<<< HEAD
-
-=======
   g_conf->add_observer(this);
->>>>>>> 0ec5adcd
   mds_lock.Unlock();
 
   return 0;
