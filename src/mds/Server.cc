--- conflicted
+++ resolved
@@ -8536,18 +8536,13 @@
     if (in->get_projected_parent_dn()->authority().first == whoami) {
       auto &pi = in->project_inode();
       pip = &pi.inode;
-<<<<<<< HEAD
       mut->add_projected_inode(in);
       pip->version = in->pre_dirty();
       projected = true;
     } else {
-      pip = in->get_projected_inode();
-      projected = false;
-=======
-    } else {
       assert(!in->is_projected());
       pip = in->get_inode();
->>>>>>> 85f3da93
+      projected = false;
     }
     if (pip->ctime == rollback.ctime)
       pip->ctime = rollback.orig_src.old_ctime;
@@ -8611,18 +8606,13 @@
     if (target->get_projected_parent_dn()->authority().first == whoami) {
       auto &pi = target->project_inode();
       ti = &pi.inode;
-<<<<<<< HEAD
       mut->add_projected_inode(target);
       ti->version = target->pre_dirty();
       projected = true;
     } else {
-      ti = target->get_projected_inode();
-      projected = false;
-=======
-    } else {
       assert(!target->is_projected());
       ti = target->get_inode();
->>>>>>> 85f3da93
+      projected = false;
     }
     if (ti->ctime == rollback.ctime)
       ti->ctime = rollback.orig_dest.old_ctime;
